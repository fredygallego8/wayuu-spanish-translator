lockfileVersion: '9.0'

settings:
  autoInstallPeers: true
  excludeLinksFromLockfile: false

importers:

  .:
    dependencies:
      '@huggingface/hub':
        specifier: ^2.2.0
        version: 2.2.0
      '@nestjs/common':
        specifier: ^10.3.0
        version: 10.4.19(class-transformer@0.5.1)(class-validator@0.14.2)(reflect-metadata@0.1.14)(rxjs@7.8.2)
      '@nestjs/config':
        specifier: ^3.1.1
        version: 3.3.0(@nestjs/common@10.4.19(class-transformer@0.5.1)(class-validator@0.14.2)(reflect-metadata@0.1.14)(rxjs@7.8.2))(rxjs@7.8.2)
      '@nestjs/core':
        specifier: ^10.3.0
        version: 10.4.19(@nestjs/common@10.4.19(class-transformer@0.5.1)(class-validator@0.14.2)(reflect-metadata@0.1.14)(rxjs@7.8.2))(@nestjs/platform-express@10.4.19)(reflect-metadata@0.1.14)(rxjs@7.8.2)
      '@nestjs/jwt':
        specifier: ^10.2.0
        version: 10.2.0(@nestjs/common@10.4.19(class-transformer@0.5.1)(class-validator@0.14.2)(reflect-metadata@0.1.14)(rxjs@7.8.2))
      '@nestjs/mapped-types':
        specifier: ^2.0.4
        version: 2.1.0(@nestjs/common@10.4.19(class-transformer@0.5.1)(class-validator@0.14.2)(reflect-metadata@0.1.14)(rxjs@7.8.2))(class-transformer@0.5.1)(class-validator@0.14.2)(reflect-metadata@0.1.14)
      '@nestjs/passport':
        specifier: ^10.0.3
        version: 10.0.3(@nestjs/common@10.4.19(class-transformer@0.5.1)(class-validator@0.14.2)(reflect-metadata@0.1.14)(rxjs@7.8.2))(passport@0.7.0)
      '@nestjs/platform-express':
        specifier: ^10.3.0
        version: 10.4.19(@nestjs/common@10.4.19(class-transformer@0.5.1)(class-validator@0.14.2)(reflect-metadata@0.1.14)(rxjs@7.8.2))(@nestjs/core@10.4.19)
      '@nestjs/swagger':
        specifier: ^7.1.17
        version: 7.4.2(@nestjs/common@10.4.19(class-transformer@0.5.1)(class-validator@0.14.2)(reflect-metadata@0.1.14)(rxjs@7.8.2))(@nestjs/core@10.4.19)(class-transformer@0.5.1)(class-validator@0.14.2)(reflect-metadata@0.1.14)
      '@nestjs/terminus':
        specifier: ^11.0.0
        version: 11.0.0(@nestjs/common@10.4.19(class-transformer@0.5.1)(class-validator@0.14.2)(reflect-metadata@0.1.14)(rxjs@7.8.2))(@nestjs/core@10.4.19)(@nestjs/typeorm@10.0.2(@nestjs/common@10.4.19(class-transformer@0.5.1)(class-validator@0.14.2)(reflect-metadata@0.1.14)(rxjs@7.8.2))(@nestjs/core@10.4.19)(reflect-metadata@0.1.14)(rxjs@7.8.2)(typeorm@0.3.25(pg@8.16.2)(reflect-metadata@0.1.14)(ts-node@10.9.2(@types/node@20.19.1)(typescript@5.8.3))))(reflect-metadata@0.1.14)(rxjs@7.8.2)(typeorm@0.3.25(pg@8.16.2)(reflect-metadata@0.1.14)(ts-node@10.9.2(@types/node@20.19.1)(typescript@5.8.3)))
      '@nestjs/throttler':
        specifier: ^5.1.1
        version: 5.2.0(@nestjs/common@10.4.19(class-transformer@0.5.1)(class-validator@0.14.2)(reflect-metadata@0.1.14)(rxjs@7.8.2))(@nestjs/core@10.4.19)(reflect-metadata@0.1.14)
      '@nestjs/typeorm':
        specifier: ^10.0.1
        version: 10.0.2(@nestjs/common@10.4.19(class-transformer@0.5.1)(class-validator@0.14.2)(reflect-metadata@0.1.14)(rxjs@7.8.2))(@nestjs/core@10.4.19)(reflect-metadata@0.1.14)(rxjs@7.8.2)(typeorm@0.3.25(pg@8.16.2)(reflect-metadata@0.1.14)(ts-node@10.9.2(@types/node@20.19.1)(typescript@5.8.3)))
      axios:
        specifier: ^1.6.5
        version: 1.10.0
      bcrypt:
        specifier: ^5.1.1
        version: 5.1.1
      class-transformer:
        specifier: ^0.5.1
        version: 0.5.1
      class-validator:
        specifier: ^0.14.0
        version: 0.14.2
      dotenv:
        specifier: ^17.0.0
        version: 17.0.0
      form-data:
        specifier: ^4.0.3
        version: 4.0.3
      get-audio-duration:
        specifier: ^4.0.1
        version: 4.0.1
      node-ffmpeg:
        specifier: ^0.0.3
        version: 0.0.3
      passport:
        specifier: ^0.7.0
        version: 0.7.0
      passport-google-oauth20:
        specifier: ^2.0.0
        version: 2.0.0
      passport-jwt:
        specifier: ^4.0.1
        version: 4.0.1
      passport-local:
        specifier: ^1.0.0
        version: 1.0.0
      pg:
        specifier: ^8.11.3
        version: 8.16.2
      prom-client:
        specifier: ^15.1.3
        version: 15.1.3
      reflect-metadata:
        specifier: ^0.1.13
        version: 0.1.14
      rxjs:
        specifier: ^7.8.1
        version: 7.8.2
      typeorm:
        specifier: ^0.3.17
        version: 0.3.25(pg@8.16.2)(reflect-metadata@0.1.14)(ts-node@10.9.2(@types/node@20.19.1)(typescript@5.8.3))
      youtube-dl-exec:
        specifier: ^3.0.22
        version: 3.0.22
<<<<<<< HEAD
      ytdl-core:
        specifier: ^4.11.5
        version: 4.11.5
=======
>>>>>>> 970b078a
    devDependencies:
      '@nestjs/cli':
        specifier: ^10.2.1
        version: 10.4.9
      '@nestjs/schematics':
        specifier: ^10.0.3
        version: 10.2.3(chokidar@3.6.0)(typescript@5.8.3)
      '@nestjs/testing':
        specifier: ^10.3.0
        version: 10.4.19(@nestjs/common@10.4.19(class-transformer@0.5.1)(class-validator@0.14.2)(reflect-metadata@0.1.14)(rxjs@7.8.2))(@nestjs/core@10.4.19)(@nestjs/platform-express@10.4.19)
      '@types/bcrypt':
        specifier: ^5.0.2
        version: 5.0.2
      '@types/express':
        specifier: ^4.17.21
        version: 4.17.23
      '@types/jest':
        specifier: ^29.5.8
        version: 29.5.14
      '@types/node':
        specifier: ^20.10.4
        version: 20.19.1
      '@types/passport-google-oauth20':
        specifier: ^2.0.14
        version: 2.0.16
      '@types/passport-jwt':
        specifier: ^3.0.13
        version: 3.0.13
      '@types/passport-local':
        specifier: ^1.0.38
        version: 1.0.38
      '@types/pg':
        specifier: ^8.10.9
        version: 8.15.4
      '@types/supertest':
        specifier: ^2.0.16
        version: 2.0.16
      '@typescript-eslint/eslint-plugin':
        specifier: ^6.13.2
        version: 6.21.0(@typescript-eslint/parser@6.21.0(eslint@8.57.1)(typescript@5.8.3))(eslint@8.57.1)(typescript@5.8.3)
      '@typescript-eslint/parser':
        specifier: ^6.13.2
        version: 6.21.0(eslint@8.57.1)(typescript@5.8.3)
      eslint:
        specifier: ^8.55.0
        version: 8.57.1
      eslint-config-prettier:
        specifier: ^9.1.0
        version: 9.1.0(eslint@8.57.1)
      eslint-plugin-prettier:
        specifier: ^5.0.1
        version: 5.5.0(@types/eslint@9.6.1)(eslint-config-prettier@9.1.0(eslint@8.57.1))(eslint@8.57.1)(prettier@3.6.0)
      jest:
        specifier: ^29.7.0
        version: 29.7.0(@types/node@20.19.1)(ts-node@10.9.2(@types/node@20.19.1)(typescript@5.8.3))
      prettier:
        specifier: ^3.1.1
        version: 3.6.0
      source-map-support:
        specifier: ^0.5.21
        version: 0.5.21
      supertest:
        specifier: ^6.3.3
        version: 6.3.4
      ts-jest:
        specifier: ^29.1.1
        version: 29.4.0(@babel/core@7.27.4)(@jest/transform@29.7.0)(@jest/types@29.6.3)(babel-jest@29.7.0(@babel/core@7.27.4))(jest-util@29.7.0)(jest@29.7.0(@types/node@20.19.1)(ts-node@10.9.2(@types/node@20.19.1)(typescript@5.8.3)))(typescript@5.8.3)
      ts-loader:
        specifier: ^9.5.1
        version: 9.5.2(typescript@5.8.3)(webpack@5.97.1)
      ts-node:
        specifier: ^10.9.1
        version: 10.9.2(@types/node@20.19.1)(typescript@5.8.3)
      tsconfig-paths:
        specifier: ^4.2.0
        version: 4.2.0
      typescript:
        specifier: ^5.3.3
        version: 5.8.3

packages:

  '@ampproject/remapping@2.3.0':
    resolution: {integrity: sha512-30iZtAPgz+LTIYoeivqYo853f02jBYSd5uGnGpkFV0M3xOt9aN73erkgYAmZU43x4VfqcnLxW9Kpg3R5LC4YYw==}
    engines: {node: '>=6.0.0'}

  '@angular-devkit/core@17.3.11':
    resolution: {integrity: sha512-vTNDYNsLIWpYk2I969LMQFH29GTsLzxNk/0cLw5q56ARF0v5sIWfHYwGTS88jdDqIpuuettcSczbxeA7EuAmqQ==}
    engines: {node: ^18.13.0 || >=20.9.0, npm: ^6.11.0 || ^7.5.6 || >=8.0.0, yarn: '>= 1.13.0'}
    peerDependencies:
      chokidar: ^3.5.2
    peerDependenciesMeta:
      chokidar:
        optional: true

  '@angular-devkit/schematics-cli@17.3.11':
    resolution: {integrity: sha512-kcOMqp+PHAKkqRad7Zd7PbpqJ0LqLaNZdY1+k66lLWmkEBozgq8v4ASn/puPWf9Bo0HpCiK+EzLf0VHE8Z/y6Q==}
    engines: {node: ^18.13.0 || >=20.9.0, npm: ^6.11.0 || ^7.5.6 || >=8.0.0, yarn: '>= 1.13.0'}
    hasBin: true

  '@angular-devkit/schematics@17.3.11':
    resolution: {integrity: sha512-I5wviiIqiFwar9Pdk30Lujk8FczEEc18i22A5c6Z9lbmhPQdTroDnEQdsfXjy404wPe8H62s0I15o4pmMGfTYQ==}
    engines: {node: ^18.13.0 || >=20.9.0, npm: ^6.11.0 || ^7.5.6 || >=8.0.0, yarn: '>= 1.13.0'}

  '@babel/code-frame@7.27.1':
    resolution: {integrity: sha512-cjQ7ZlQ0Mv3b47hABuTevyTuYN4i+loJKGeV9flcCgIK37cCXRh+L1bd3iBHlynerhQ7BhCkn2BPbQUL+rGqFg==}
    engines: {node: '>=6.9.0'}

  '@babel/compat-data@7.27.5':
    resolution: {integrity: sha512-KiRAp/VoJaWkkte84TvUd9qjdbZAdiqyvMxrGl1N6vzFogKmaLgoM3L1kgtLicp2HP5fBJS8JrZKLVIZGVJAVg==}
    engines: {node: '>=6.9.0'}

  '@babel/core@7.27.4':
    resolution: {integrity: sha512-bXYxrXFubeYdvB0NhD/NBB3Qi6aZeV20GOWVI47t2dkecCEoneR4NPVcb7abpXDEvejgrUfFtG6vG/zxAKmg+g==}
    engines: {node: '>=6.9.0'}

  '@babel/generator@7.27.5':
    resolution: {integrity: sha512-ZGhA37l0e/g2s1Cnzdix0O3aLYm66eF8aufiVteOgnwxgnRP8GoyMj7VWsgWnQbVKXyge7hqrFh2K2TQM6t1Hw==}
    engines: {node: '>=6.9.0'}

  '@babel/helper-compilation-targets@7.27.2':
    resolution: {integrity: sha512-2+1thGUUWWjLTYTHZWK1n8Yga0ijBz1XAhUXcKy81rd5g6yh7hGqMp45v7cadSbEHc9G3OTv45SyneRN3ps4DQ==}
    engines: {node: '>=6.9.0'}

  '@babel/helper-module-imports@7.27.1':
    resolution: {integrity: sha512-0gSFWUPNXNopqtIPQvlD5WgXYI5GY2kP2cCvoT8kczjbfcfuIljTbcWrulD1CIPIX2gt1wghbDy08yE1p+/r3w==}
    engines: {node: '>=6.9.0'}

  '@babel/helper-module-transforms@7.27.3':
    resolution: {integrity: sha512-dSOvYwvyLsWBeIRyOeHXp5vPj5l1I011r52FM1+r1jCERv+aFXYk4whgQccYEGYxK2H3ZAIA8nuPkQ0HaUo3qg==}
    engines: {node: '>=6.9.0'}
    peerDependencies:
      '@babel/core': ^7.0.0

  '@babel/helper-plugin-utils@7.27.1':
    resolution: {integrity: sha512-1gn1Up5YXka3YYAHGKpbideQ5Yjf1tDa9qYcgysz+cNCXukyLl6DjPXhD3VRwSb8c0J9tA4b2+rHEZtc6R0tlw==}
    engines: {node: '>=6.9.0'}

  '@babel/helper-string-parser@7.27.1':
    resolution: {integrity: sha512-qMlSxKbpRlAridDExk92nSobyDdpPijUq2DW6oDnUqd0iOGxmQjyqhMIihI9+zv4LPyZdRje2cavWPbCbWm3eA==}
    engines: {node: '>=6.9.0'}

  '@babel/helper-validator-identifier@7.27.1':
    resolution: {integrity: sha512-D2hP9eA+Sqx1kBZgzxZh0y1trbuU+JoDkiEwqhQ36nodYqJwyEIhPSdMNd7lOm/4io72luTPWH20Yda0xOuUow==}
    engines: {node: '>=6.9.0'}

  '@babel/helper-validator-option@7.27.1':
    resolution: {integrity: sha512-YvjJow9FxbhFFKDSuFnVCe2WxXk1zWc22fFePVNEaWJEu8IrZVlda6N0uHwzZrUM1il7NC9Mlp4MaJYbYd9JSg==}
    engines: {node: '>=6.9.0'}

  '@babel/helpers@7.27.6':
    resolution: {integrity: sha512-muE8Tt8M22638HU31A3CgfSUciwz1fhATfoVai05aPXGor//CdWDCbnlY1yvBPo07njuVOCNGCSp/GTt12lIug==}
    engines: {node: '>=6.9.0'}

  '@babel/parser@7.27.5':
    resolution: {integrity: sha512-OsQd175SxWkGlzbny8J3K8TnnDD0N3lrIUtB92xwyRpzaenGZhxDvxN/JgU00U3CDZNj9tPuDJ5H0WS4Nt3vKg==}
    engines: {node: '>=6.0.0'}
    hasBin: true

  '@babel/plugin-syntax-async-generators@7.8.4':
    resolution: {integrity: sha512-tycmZxkGfZaxhMRbXlPXuVFpdWlXpir2W4AMhSJgRKzk/eDlIXOhb2LHWoLpDF7TEHylV5zNhykX6KAgHJmTNw==}
    peerDependencies:
      '@babel/core': ^7.0.0-0

  '@babel/plugin-syntax-bigint@7.8.3':
    resolution: {integrity: sha512-wnTnFlG+YxQm3vDxpGE57Pj0srRU4sHE/mDkt1qv2YJJSeUAec2ma4WLUnUPeKjyrfntVwe/N6dCXpU+zL3Npg==}
    peerDependencies:
      '@babel/core': ^7.0.0-0

  '@babel/plugin-syntax-class-properties@7.12.13':
    resolution: {integrity: sha512-fm4idjKla0YahUNgFNLCB0qySdsoPiZP3iQE3rky0mBUtMZ23yDJ9SJdg6dXTSDnulOVqiF3Hgr9nbXvXTQZYA==}
    peerDependencies:
      '@babel/core': ^7.0.0-0

  '@babel/plugin-syntax-class-static-block@7.14.5':
    resolution: {integrity: sha512-b+YyPmr6ldyNnM6sqYeMWE+bgJcJpO6yS4QD7ymxgH34GBPNDM/THBh8iunyvKIZztiwLH4CJZ0RxTk9emgpjw==}
    engines: {node: '>=6.9.0'}
    peerDependencies:
      '@babel/core': ^7.0.0-0

  '@babel/plugin-syntax-import-attributes@7.27.1':
    resolution: {integrity: sha512-oFT0FrKHgF53f4vOsZGi2Hh3I35PfSmVs4IBFLFj4dnafP+hIWDLg3VyKmUHfLoLHlyxY4C7DGtmHuJgn+IGww==}
    engines: {node: '>=6.9.0'}
    peerDependencies:
      '@babel/core': ^7.0.0-0

  '@babel/plugin-syntax-import-meta@7.10.4':
    resolution: {integrity: sha512-Yqfm+XDx0+Prh3VSeEQCPU81yC+JWZ2pDPFSS4ZdpfZhp4MkFMaDC1UqseovEKwSUpnIL7+vK+Clp7bfh0iD7g==}
    peerDependencies:
      '@babel/core': ^7.0.0-0

  '@babel/plugin-syntax-json-strings@7.8.3':
    resolution: {integrity: sha512-lY6kdGpWHvjoe2vk4WrAapEuBR69EMxZl+RoGRhrFGNYVK8mOPAW8VfbT/ZgrFbXlDNiiaxQnAtgVCZ6jv30EA==}
    peerDependencies:
      '@babel/core': ^7.0.0-0

  '@babel/plugin-syntax-jsx@7.27.1':
    resolution: {integrity: sha512-y8YTNIeKoyhGd9O0Jiyzyyqk8gdjnumGTQPsz0xOZOQ2RmkVJeZ1vmmfIvFEKqucBG6axJGBZDE/7iI5suUI/w==}
    engines: {node: '>=6.9.0'}
    peerDependencies:
      '@babel/core': ^7.0.0-0

  '@babel/plugin-syntax-logical-assignment-operators@7.10.4':
    resolution: {integrity: sha512-d8waShlpFDinQ5MtvGU9xDAOzKH47+FFoney2baFIoMr952hKOLp1HR7VszoZvOsV/4+RRszNY7D17ba0te0ig==}
    peerDependencies:
      '@babel/core': ^7.0.0-0

  '@babel/plugin-syntax-nullish-coalescing-operator@7.8.3':
    resolution: {integrity: sha512-aSff4zPII1u2QD7y+F8oDsz19ew4IGEJg9SVW+bqwpwtfFleiQDMdzA/R+UlWDzfnHFCxxleFT0PMIrR36XLNQ==}
    peerDependencies:
      '@babel/core': ^7.0.0-0

  '@babel/plugin-syntax-numeric-separator@7.10.4':
    resolution: {integrity: sha512-9H6YdfkcK/uOnY/K7/aA2xpzaAgkQn37yzWUMRK7OaPOqOpGS1+n0H5hxT9AUw9EsSjPW8SVyMJwYRtWs3X3ug==}
    peerDependencies:
      '@babel/core': ^7.0.0-0

  '@babel/plugin-syntax-object-rest-spread@7.8.3':
    resolution: {integrity: sha512-XoqMijGZb9y3y2XskN+P1wUGiVwWZ5JmoDRwx5+3GmEplNyVM2s2Dg8ILFQm8rWM48orGy5YpI5Bl8U1y7ydlA==}
    peerDependencies:
      '@babel/core': ^7.0.0-0

  '@babel/plugin-syntax-optional-catch-binding@7.8.3':
    resolution: {integrity: sha512-6VPD0Pc1lpTqw0aKoeRTMiB+kWhAoT24PA+ksWSBrFtl5SIRVpZlwN3NNPQjehA2E/91FV3RjLWoVTglWcSV3Q==}
    peerDependencies:
      '@babel/core': ^7.0.0-0

  '@babel/plugin-syntax-optional-chaining@7.8.3':
    resolution: {integrity: sha512-KoK9ErH1MBlCPxV0VANkXW2/dw4vlbGDrFgz8bmUsBGYkFRcbRwMh6cIJubdPrkxRwuGdtCk0v/wPTKbQgBjkg==}
    peerDependencies:
      '@babel/core': ^7.0.0-0

  '@babel/plugin-syntax-private-property-in-object@7.14.5':
    resolution: {integrity: sha512-0wVnp9dxJ72ZUJDV27ZfbSj6iHLoytYZmh3rFcxNnvsJF3ktkzLDZPy/mA17HGsaQT3/DQsWYX1f1QGWkCoVUg==}
    engines: {node: '>=6.9.0'}
    peerDependencies:
      '@babel/core': ^7.0.0-0

  '@babel/plugin-syntax-top-level-await@7.14.5':
    resolution: {integrity: sha512-hx++upLv5U1rgYfwe1xBQUhRmU41NEvpUvrp8jkrSCdvGSnM5/qdRMtylJ6PG5OFkBaHkbTAKTnd3/YyESRHFw==}
    engines: {node: '>=6.9.0'}
    peerDependencies:
      '@babel/core': ^7.0.0-0

  '@babel/plugin-syntax-typescript@7.27.1':
    resolution: {integrity: sha512-xfYCBMxveHrRMnAWl1ZlPXOZjzkN82THFvLhQhFXFt81Z5HnN+EtUkZhv/zcKpmT3fzmWZB0ywiBrbC3vogbwQ==}
    engines: {node: '>=6.9.0'}
    peerDependencies:
      '@babel/core': ^7.0.0-0

  '@babel/template@7.27.2':
    resolution: {integrity: sha512-LPDZ85aEJyYSd18/DkjNh4/y1ntkE5KwUHWTiqgRxruuZL2F1yuHligVHLvcHY2vMHXttKFpJn6LwfI7cw7ODw==}
    engines: {node: '>=6.9.0'}

  '@babel/traverse@7.27.4':
    resolution: {integrity: sha512-oNcu2QbHqts9BtOWJosOVJapWjBDSxGCpFvikNR5TGDYDQf3JwpIoMzIKrvfoti93cLfPJEG4tH9SPVeyCGgdA==}
    engines: {node: '>=6.9.0'}

  '@babel/types@7.27.6':
    resolution: {integrity: sha512-ETyHEk2VHHvl9b9jZP5IHPavHYk57EhanlRRuae9XCpb/j5bDCbPPMOBfCWhnl/7EDJz0jEMCi/RhccCE8r1+Q==}
    engines: {node: '>=6.9.0'}

  '@bcoe/v8-coverage@0.2.3':
    resolution: {integrity: sha512-0hYQ8SB4Db5zvZB4axdMHGwEaQjkZzFjQiN9LVYvIFB2nSUHW9tYpxWriPrWDASIxiaXax83REcLxuSdnGPZtw==}

  '@colors/colors@1.5.0':
    resolution: {integrity: sha512-ooWCrlZP11i8GImSjTHYHLkvFDP48nS4+204nGb1RiX/WXYHmJA2III9/e2DWVabCESdW7hBAEzHRqUn9OUVvQ==}
    engines: {node: '>=0.1.90'}

  '@cspotcode/source-map-support@0.8.1':
    resolution: {integrity: sha512-IchNf6dN4tHoMFIn/7OE8LWZ19Y6q/67Bmf6vnGREv8RSbBVb9LPJxEcnwrcwX6ixSvaiGoomAUvu4YSxXrVgw==}
    engines: {node: '>=12'}

  '@eslint-community/eslint-utils@4.7.0':
    resolution: {integrity: sha512-dyybb3AcajC7uha6CvhdVRJqaKyn7w2YKqKyAN37NKYgZT36w+iRb0Dymmc5qEJ549c/S31cMMSFd75bteCpCw==}
    engines: {node: ^12.22.0 || ^14.17.0 || >=16.0.0}
    peerDependencies:
      eslint: ^6.0.0 || ^7.0.0 || >=8.0.0

  '@eslint-community/regexpp@4.12.1':
    resolution: {integrity: sha512-CCZCDJuduB9OUkFkY2IgppNZMi2lBQgD2qzwXkEia16cge2pijY/aXi96CJMquDMn3nJdlPV1A5KrJEXwfLNzQ==}
    engines: {node: ^12.0.0 || ^14.0.0 || >=16.0.0}

  '@eslint/eslintrc@2.1.4':
    resolution: {integrity: sha512-269Z39MS6wVJtsoUl10L60WdkhJVdPG24Q4eZTH3nnF6lpvSShEK3wQjDX9JRWAUPvPh7COouPpU9IrqaZFvtQ==}
    engines: {node: ^12.22.0 || ^14.17.0 || >=16.0.0}

  '@eslint/js@8.57.1':
    resolution: {integrity: sha512-d9zaMRSTIKDLhctzH12MtXvJKSSUhaHcjV+2Z+GK+EEY7XKpP5yR4x+N3TAcHTcu963nIr+TMcCb4DBCYX1z6Q==}
    engines: {node: ^12.22.0 || ^14.17.0 || >=16.0.0}

  '@ffprobe-installer/darwin-arm64@5.0.1':
    resolution: {integrity: sha512-vwNCNjokH8hfkbl6m95zICHwkSzhEvDC3GVBcUp5HX8+4wsX10SP3B+bGur7XUzTIZ4cQpgJmEIAx6TUwRepMg==}
    cpu: [arm64]
    os: [darwin]

  '@ffprobe-installer/darwin-x64@5.1.0':
    resolution: {integrity: sha512-J+YGscZMpQclFg31O4cfVRGmDpkVsQ2fZujoUdMAAYcP0NtqpC49Hs3SWJpBdsGB4VeqOt5TTm1vSZQzs1NkhA==}
    cpu: [x64]
    os: [darwin]

  '@ffprobe-installer/ffprobe@2.1.2':
    resolution: {integrity: sha512-ZNvwk4f2magF42Zji2Ese16SMj9BS7Fui4kRjg6gTYTxY3gWZNpg85n4MIfQyI9nimHg4x/gT6FVkp/bBDuBwg==}
    engines: {node: '>=14.21.2'}

  '@ffprobe-installer/linux-arm64@5.2.0':
    resolution: {integrity: sha512-X1VvWtlLs6ScP73biVLuHD5ohKJKsMTa0vafCESOen4mOoNeLAYbxOVxDWAdFz9cpZgRiloFj5QD6nDj8E28yQ==}
    cpu: [arm64]
    os: [linux]

  '@ffprobe-installer/linux-arm@5.2.0':
    resolution: {integrity: sha512-PF5HqEhCY7WTWHtLDYbA/+rLS+rhslWvyBlAG1Fk8VzVlnRdl93o6hy7DE2kJgxWQbFaR3ZktPQGEzfkrmQHvQ==}
    cpu: [arm]
    os: [linux]

  '@ffprobe-installer/linux-ia32@5.2.0':
    resolution: {integrity: sha512-TFVK5sasXyXhbIG7LtPRDmtkrkOsInwKcL43iEvEw+D9vCS2rc//mn9/0Q+BR0UoJEiMK4+ApYr/3LLVUBPOCQ==}
    cpu: [ia32]
    os: [linux]

  '@ffprobe-installer/linux-x64@5.2.0':
    resolution: {integrity: sha512-D3UeqTLYPNs7pBWPLUYGehPdRVqU8eACox4OZy3pZUZatxye2YKlvBwEfaLdL1v2Z4FOAlLUhms0kY8m8kqSRA==}
    cpu: [x64]
    os: [linux]

  '@ffprobe-installer/win32-ia32@5.1.0':
    resolution: {integrity: sha512-5O3vOoNRxmut0/Nu9vSazTdSHasrr+zPT2B3Hm7kjmO3QVFcIfVImS6ReQnZeSy8JPJOqXts5kX5x/3KOX54XQ==}
    cpu: [ia32]
    os: [win32]

  '@ffprobe-installer/win32-x64@5.1.0':
    resolution: {integrity: sha512-jMGYeAgkrdn4e2vvYt/qakgHRE3CPju4bn5TmdPfoAm1BlX1mY9cyMd8gf5vSzI8gH8Zq5WQAyAkmekX/8TSTg==}
    cpu: [x64]
    os: [win32]

  '@huggingface/hub@2.2.0':
    resolution: {integrity: sha512-G+VS1eMp80KovIHBlsiEigS6I6qmI4j+VQ1UZ8CaXT+pw2A7tj6e/crfxFdKNE2uOK5oQkRFiCBJykMwrWQ8OA==}
    engines: {node: '>=18'}
    hasBin: true

  '@huggingface/tasks@0.19.19':
    resolution: {integrity: sha512-+hXA5pk8gnaWc0BK/s5e68rwsucjPJjdoSBx9MCkRwVgVS0JwXCF5EbaSBSDt4CUDsq1uj33RbdQt/K9l2mJLg==}

  '@humanwhocodes/config-array@0.13.0':
    resolution: {integrity: sha512-DZLEEqFWQFiyK6h5YIeynKx7JlvCYWL0cImfSRXZ9l4Sg2efkFGTuFf6vzXjK1cq6IYkU+Eg/JizXw+TD2vRNw==}
    engines: {node: '>=10.10.0'}
    deprecated: Use @eslint/config-array instead

  '@humanwhocodes/module-importer@1.0.1':
    resolution: {integrity: sha512-bxveV4V8v5Yb4ncFTT3rPSgZBOpCkjfK0y4oVVVJwIuDVBRMDXrPyXRL988i5ap9m9bnyEEjWfm5WkBmtffLfA==}
    engines: {node: '>=12.22'}

  '@humanwhocodes/object-schema@2.0.3':
    resolution: {integrity: sha512-93zYdMES/c1D69yZiKDBj0V24vqNzB/koF26KPaagAfd3P/4gUlh3Dys5ogAK+Exi9QyzlD8x/08Zt7wIKcDcA==}
    deprecated: Use @eslint/object-schema instead

  '@isaacs/cliui@8.0.2':
    resolution: {integrity: sha512-O8jcjabXaleOG9DQ0+ARXWZBTfnP4WNAqzuiJK7ll44AmxGKv/J2M4TPjxjY3znBCfvBXFzucm1twdyFybFqEA==}
    engines: {node: '>=12'}

  '@istanbuljs/load-nyc-config@1.1.0':
    resolution: {integrity: sha512-VjeHSlIzpv/NyD3N0YuHfXOPDIixcA1q2ZV98wsMqcYlPmv2n3Yb2lYP9XMElnaFVXg5A7YLTeLu6V84uQDjmQ==}
    engines: {node: '>=8'}

  '@istanbuljs/schema@0.1.3':
    resolution: {integrity: sha512-ZXRY4jNvVgSVQ8DL3LTcakaAtXwTVUxE81hslsyD2AtoXW/wVob10HkOJ1X/pAlcI7D+2YoZKg5do8G/w6RYgA==}
    engines: {node: '>=8'}

  '@jclem/logfmt2@2.4.3':
    resolution: {integrity: sha512-d7zluLlx+JRtVICF0+ghcrVdXBdE3eXrpIuFdcCcWxA3ABOyemkTySG4ha2AdsWFwAnh8tkB1vtyeZsWAbLumg==}
    engines: {node: '>= 14.x', npm: '>= 7.x'}

  '@jest/console@29.7.0':
    resolution: {integrity: sha512-5Ni4CU7XHQi32IJ398EEP4RrB8eV09sXP2ROqD4bksHrnTree52PsxvX8tpL8LvTZ3pFzXyPbNQReSN41CAhOg==}
    engines: {node: ^14.15.0 || ^16.10.0 || >=18.0.0}

  '@jest/core@29.7.0':
    resolution: {integrity: sha512-n7aeXWKMnGtDA48y8TLWJPJmLmmZ642Ceo78cYWEpiD7FzDgmNDV/GCVRorPABdXLJZ/9wzzgZAlHjXjxDHGsg==}
    engines: {node: ^14.15.0 || ^16.10.0 || >=18.0.0}
    peerDependencies:
      node-notifier: ^8.0.1 || ^9.0.0 || ^10.0.0
    peerDependenciesMeta:
      node-notifier:
        optional: true

  '@jest/environment@29.7.0':
    resolution: {integrity: sha512-aQIfHDq33ExsN4jP1NWGXhxgQ/wixs60gDiKO+XVMd8Mn0NWPWgc34ZQDTb2jKaUWQ7MuwoitXAsN2XVXNMpAw==}
    engines: {node: ^14.15.0 || ^16.10.0 || >=18.0.0}

  '@jest/expect-utils@29.7.0':
    resolution: {integrity: sha512-GlsNBWiFQFCVi9QVSx7f5AgMeLxe9YCCs5PuP2O2LdjDAA8Jh9eX7lA1Jq/xdXw3Wb3hyvlFNfZIfcRetSzYcA==}
    engines: {node: ^14.15.0 || ^16.10.0 || >=18.0.0}

  '@jest/expect@29.7.0':
    resolution: {integrity: sha512-8uMeAMycttpva3P1lBHB8VciS9V0XAr3GymPpipdyQXbBcuhkLQOSe8E/p92RyAdToS6ZD1tFkX+CkhoECE0dQ==}
    engines: {node: ^14.15.0 || ^16.10.0 || >=18.0.0}

  '@jest/fake-timers@29.7.0':
    resolution: {integrity: sha512-q4DH1Ha4TTFPdxLsqDXK1d3+ioSL7yL5oCMJZgDYm6i+6CygW5E5xVr/D1HdsGxjt1ZWSfUAs9OxSB/BNelWrQ==}
    engines: {node: ^14.15.0 || ^16.10.0 || >=18.0.0}

  '@jest/globals@29.7.0':
    resolution: {integrity: sha512-mpiz3dutLbkW2MNFubUGUEVLkTGiqW6yLVTA+JbP6fI6J5iL9Y0Nlg8k95pcF8ctKwCS7WVxteBs29hhfAotzQ==}
    engines: {node: ^14.15.0 || ^16.10.0 || >=18.0.0}

  '@jest/reporters@29.7.0':
    resolution: {integrity: sha512-DApq0KJbJOEzAFYjHADNNxAE3KbhxQB1y5Kplb5Waqw6zVbuWatSnMjE5gs8FUgEPmNsnZA3NCWl9NG0ia04Pg==}
    engines: {node: ^14.15.0 || ^16.10.0 || >=18.0.0}
    peerDependencies:
      node-notifier: ^8.0.1 || ^9.0.0 || ^10.0.0
    peerDependenciesMeta:
      node-notifier:
        optional: true

  '@jest/schemas@29.6.3':
    resolution: {integrity: sha512-mo5j5X+jIZmJQveBKeS/clAueipV7KgiX1vMgCxam1RNYiqE1w62n0/tJJnHtjW8ZHcQco5gY85jA3mi0L+nSA==}
    engines: {node: ^14.15.0 || ^16.10.0 || >=18.0.0}

  '@jest/source-map@29.6.3':
    resolution: {integrity: sha512-MHjT95QuipcPrpLM+8JMSzFx6eHp5Bm+4XeFDJlwsvVBjmKNiIAvasGK2fxz2WbGRlnvqehFbh07MMa7n3YJnw==}
    engines: {node: ^14.15.0 || ^16.10.0 || >=18.0.0}

  '@jest/test-result@29.7.0':
    resolution: {integrity: sha512-Fdx+tv6x1zlkJPcWXmMDAG2HBnaR9XPSd5aDWQVsfrZmLVT3lU1cwyxLgRmXR9yrq4NBoEm9BMsfgFzTQAbJYA==}
    engines: {node: ^14.15.0 || ^16.10.0 || >=18.0.0}

  '@jest/test-sequencer@29.7.0':
    resolution: {integrity: sha512-GQwJ5WZVrKnOJuiYiAF52UNUJXgTZx1NHjFSEB0qEMmSZKAkdMoIzw/Cj6x6NF4AvV23AUqDpFzQkN/eYCYTxw==}
    engines: {node: ^14.15.0 || ^16.10.0 || >=18.0.0}

  '@jest/transform@29.7.0':
    resolution: {integrity: sha512-ok/BTPFzFKVMwO5eOHRrvnBVHdRy9IrsrW1GpMaQ9MCnilNLXQKmAX8s1YXDFaai9xJpac2ySzV0YeRRECr2Vw==}
    engines: {node: ^14.15.0 || ^16.10.0 || >=18.0.0}

  '@jest/types@29.6.3':
    resolution: {integrity: sha512-u3UPsIilWKOM3F9CXtrG8LEJmNxwoCQC/XVj4IKYXvvpx7QIi/Kg1LI5uDmDpKlac62NUtX7eLjRh+jVZcLOzw==}
    engines: {node: ^14.15.0 || ^16.10.0 || >=18.0.0}

  '@jridgewell/gen-mapping@0.3.8':
    resolution: {integrity: sha512-imAbBGkb+ebQyxKgzv5Hu2nmROxoDOXHh80evxdoXNOrvAnVx7zimzc1Oo5h9RlfV4vPXaE2iM5pOFbvOCClWA==}
    engines: {node: '>=6.0.0'}

  '@jridgewell/resolve-uri@3.1.2':
    resolution: {integrity: sha512-bRISgCIjP20/tbWSPWMEi54QVPRZExkuD9lJL+UIxUKtwVJA8wW1Trb1jMs1RFXo1CBTNZ/5hpC9QvmKWdopKw==}
    engines: {node: '>=6.0.0'}

  '@jridgewell/set-array@1.2.1':
    resolution: {integrity: sha512-R8gLRTZeyp03ymzP/6Lil/28tGeGEzhx1q2k703KGWRAI1VdvPIXdG70VJc2pAMw3NA6JKL5hhFu1sJX0Mnn/A==}
    engines: {node: '>=6.0.0'}

  '@jridgewell/source-map@0.3.6':
    resolution: {integrity: sha512-1ZJTZebgqllO79ue2bm3rIGud/bOe0pP5BjSRCRxxYkEZS8STV7zN84UBbiYu7jy+eCKSnVIUgoWWE/tt+shMQ==}

  '@jridgewell/sourcemap-codec@1.5.0':
    resolution: {integrity: sha512-gv3ZRaISU3fjPAgNsriBRqGWQL6quFx04YMPW/zD8XMLsU32mhCCbfbO6KZFLjvYpCZ8zyDEgqsgf+PwPaM7GQ==}

  '@jridgewell/trace-mapping@0.3.25':
    resolution: {integrity: sha512-vNk6aEwybGtawWmy/PzwnGDOjCkLWSD2wqvjGGAgOAwCGWySYXfYoxt00IJkTF+8Lb57DwOb3Aa0o9CApepiYQ==}

  '@jridgewell/trace-mapping@0.3.9':
    resolution: {integrity: sha512-3Belt6tdc8bPgAtbcmdtNJlirVoTmEb5e2gC94PnkwEW9jI6CAHUeoG85tjWP5WquqfavoMtMwiG4P926ZKKuQ==}

  '@kikobeats/time-span@1.0.5':
    resolution: {integrity: sha512-txRAdmi35N1wnsLS1AO5mTlbY5Cv5/61WXqek2y3L9Q7u4mgdUVq819so5xe753hL5gYeLzlWoJ/VJfXg9nx8g==}
    engines: {node: '>= 18'}

  '@ljharb/through@2.3.14':
    resolution: {integrity: sha512-ajBvlKpWucBB17FuQYUShqpqy8GRgYEpJW0vWJbUu1CV9lWyrDCapy0lScU8T8Z6qn49sSwJB3+M+evYIdGg+A==}
    engines: {node: '>= 0.4'}

  '@lukeed/csprng@1.1.0':
    resolution: {integrity: sha512-Z7C/xXCiGWsg0KuKsHTKJxbWhpI3Vs5GwLfOean7MGyVFGqdRgBbAjOCh6u4bbjPc/8MJ2pZmK/0DLdCbivLDA==}
    engines: {node: '>=8'}

  '@mapbox/node-pre-gyp@1.0.11':
    resolution: {integrity: sha512-Yhlar6v9WQgUp/He7BdgzOz8lqMQ8sU+jkCq7Wx8Myc5YFJLbEe7lgui/V7G1qB1DJykHSGwreceSaD60Y0PUQ==}
    hasBin: true

  '@microsoft/tsdoc@0.15.1':
    resolution: {integrity: sha512-4aErSrCR/On/e5G2hDP0wjooqDdauzEbIq8hIkIe5pXV0rtWJZvdCEKL0ykZxex+IxIwBp0eGeV48hQN07dXtw==}

  '@nestjs/cli@10.4.9':
    resolution: {integrity: sha512-s8qYd97bggqeK7Op3iD49X2MpFtW4LVNLAwXFkfbRxKME6IYT7X0muNTJ2+QfI8hpbNx9isWkrLWIp+g5FOhiA==}
    engines: {node: '>= 16.14'}
    hasBin: true
    peerDependencies:
      '@swc/cli': ^0.1.62 || ^0.3.0 || ^0.4.0 || ^0.5.0
      '@swc/core': ^1.3.62
    peerDependenciesMeta:
      '@swc/cli':
        optional: true
      '@swc/core':
        optional: true

  '@nestjs/common@10.4.19':
    resolution: {integrity: sha512-0TZJ8H+7qtaqZt6YfZJkDRp0e+v6jjo5/pevPAjUy0WYxaTy16bNNQxFPRKLMe/v1hUr2oGV9imvL2477zNt5g==}
    peerDependencies:
      class-transformer: '*'
      class-validator: '*'
      reflect-metadata: ^0.1.12 || ^0.2.0
      rxjs: ^7.1.0
    peerDependenciesMeta:
      class-transformer:
        optional: true
      class-validator:
        optional: true

  '@nestjs/config@3.3.0':
    resolution: {integrity: sha512-pdGTp8m9d0ZCrjTpjkUbZx6gyf2IKf+7zlkrPNMsJzYZ4bFRRTpXrnj+556/5uiI6AfL5mMrJc2u7dB6bvM+VA==}
    peerDependencies:
      '@nestjs/common': ^8.0.0 || ^9.0.0 || ^10.0.0
      rxjs: ^7.1.0

  '@nestjs/core@10.4.19':
    resolution: {integrity: sha512-gahghu0y4Rn4gn/xPjTgNHFMpUM8TxfhdeMowVWTGVnYMZtGeEGbIXMFhJS0Dce3E4VKyqAglzgO9ecAZd4Ong==}
    peerDependencies:
      '@nestjs/common': ^10.0.0
      '@nestjs/microservices': ^10.0.0
      '@nestjs/platform-express': ^10.0.0
      '@nestjs/websockets': ^10.0.0
      reflect-metadata: ^0.1.12 || ^0.2.0
      rxjs: ^7.1.0
    peerDependenciesMeta:
      '@nestjs/microservices':
        optional: true
      '@nestjs/platform-express':
        optional: true
      '@nestjs/websockets':
        optional: true

  '@nestjs/jwt@10.2.0':
    resolution: {integrity: sha512-x8cG90SURkEiLOehNaN2aRlotxT0KZESUliOPKKnjWiyJOcWurkF3w345WOX0P4MgFzUjGoZ1Sy0aZnxeihT0g==}
    peerDependencies:
      '@nestjs/common': ^8.0.0 || ^9.0.0 || ^10.0.0

  '@nestjs/mapped-types@2.0.5':
    resolution: {integrity: sha512-bSJv4pd6EY99NX9CjBIyn4TVDoSit82DUZlL4I3bqNfy5Gt+gXTa86i3I/i0iIV9P4hntcGM5GyO+FhZAhxtyg==}
    peerDependencies:
      '@nestjs/common': ^8.0.0 || ^9.0.0 || ^10.0.0
      class-transformer: ^0.4.0 || ^0.5.0
      class-validator: ^0.13.0 || ^0.14.0
      reflect-metadata: ^0.1.12 || ^0.2.0
    peerDependenciesMeta:
      class-transformer:
        optional: true
      class-validator:
        optional: true

  '@nestjs/mapped-types@2.1.0':
    resolution: {integrity: sha512-W+n+rM69XsFdwORF11UqJahn4J3xi4g/ZEOlJNL6KoW5ygWSmBB2p0S2BZ4FQeS/NDH72e6xIcu35SfJnE8bXw==}
    peerDependencies:
      '@nestjs/common': ^10.0.0 || ^11.0.0
      class-transformer: ^0.4.0 || ^0.5.0
      class-validator: ^0.13.0 || ^0.14.0
      reflect-metadata: ^0.1.12 || ^0.2.0
    peerDependenciesMeta:
      class-transformer:
        optional: true
      class-validator:
        optional: true

  '@nestjs/passport@10.0.3':
    resolution: {integrity: sha512-znJ9Y4S8ZDVY+j4doWAJ8EuuVO7SkQN3yOBmzxbGaXbvcSwFDAdGJ+OMCg52NdzIO4tQoN4pYKx8W6M0ArfFRQ==}
    peerDependencies:
      '@nestjs/common': ^8.0.0 || ^9.0.0 || ^10.0.0
      passport: ^0.4.0 || ^0.5.0 || ^0.6.0 || ^0.7.0

  '@nestjs/platform-express@10.4.19':
    resolution: {integrity: sha512-IeQkBZUtPeJoO4E0QqSLwkB+60KcThw8/s4gGvAwIRJ5ViuXoxnwU59eBDy84PUuVbNe4VdKjfAF9fuQOEh11Q==}
    peerDependencies:
      '@nestjs/common': ^10.0.0
      '@nestjs/core': ^10.0.0

  '@nestjs/schematics@10.2.3':
    resolution: {integrity: sha512-4e8gxaCk7DhBxVUly2PjYL4xC2ifDFexCqq1/u4TtivLGXotVk0wHdYuPYe1tHTHuR1lsOkRbfOCpkdTnigLVg==}
    peerDependencies:
      typescript: '>=4.8.2'

  '@nestjs/swagger@7.4.2':
    resolution: {integrity: sha512-Mu6TEn1M/owIvAx2B4DUQObQXqo2028R2s9rSZ/hJEgBK95+doTwS0DjmVA2wTeZTyVtXOoN7CsoM5pONBzvKQ==}
    peerDependencies:
      '@fastify/static': ^6.0.0 || ^7.0.0
      '@nestjs/common': ^9.0.0 || ^10.0.0
      '@nestjs/core': ^9.0.0 || ^10.0.0
      class-transformer: '*'
      class-validator: '*'
      reflect-metadata: ^0.1.12 || ^0.2.0
    peerDependenciesMeta:
      '@fastify/static':
        optional: true
      class-transformer:
        optional: true
      class-validator:
        optional: true

  '@nestjs/terminus@11.0.0':
    resolution: {integrity: sha512-c55LOo9YGovmQHtFUMa/vDaxGZ2cglMTZejqgHREaApt/GArTfgYYGwhRXPLq8ZwiQQlLuYB+79e9iA8mlDSLA==}
    peerDependencies:
      '@grpc/grpc-js': '*'
      '@grpc/proto-loader': '*'
      '@mikro-orm/core': '*'
      '@mikro-orm/nestjs': '*'
      '@nestjs/axios': ^2.0.0 || ^3.0.0 || ^4.0.0
      '@nestjs/common': ^10.0.0 || ^11.0.0
      '@nestjs/core': ^10.0.0 || ^11.0.0
      '@nestjs/microservices': ^10.0.0 || ^11.0.0
      '@nestjs/mongoose': ^11.0.0
      '@nestjs/sequelize': ^10.0.0 || ^11.0.0
      '@nestjs/typeorm': ^10.0.0 || ^11.0.0
      '@prisma/client': '*'
      mongoose: '*'
      reflect-metadata: 0.1.x || 0.2.x
      rxjs: 7.x
      sequelize: '*'
      typeorm: '*'
    peerDependenciesMeta:
      '@grpc/grpc-js':
        optional: true
      '@grpc/proto-loader':
        optional: true
      '@mikro-orm/core':
        optional: true
      '@mikro-orm/nestjs':
        optional: true
      '@nestjs/axios':
        optional: true
      '@nestjs/microservices':
        optional: true
      '@nestjs/mongoose':
        optional: true
      '@nestjs/sequelize':
        optional: true
      '@nestjs/typeorm':
        optional: true
      '@prisma/client':
        optional: true
      mongoose:
        optional: true
      sequelize:
        optional: true
      typeorm:
        optional: true

  '@nestjs/testing@10.4.19':
    resolution: {integrity: sha512-YfzkjTmwEcoWqo8xr8YiTZMC4FjBEOg4uRTAPI2p6iGLWu+27tYau1CtAKFHY0uSAK3FzgtsAuYoxBSlfr9mWA==}
    peerDependencies:
      '@nestjs/common': ^10.0.0
      '@nestjs/core': ^10.0.0
      '@nestjs/microservices': ^10.0.0
      '@nestjs/platform-express': ^10.0.0
    peerDependenciesMeta:
      '@nestjs/microservices':
        optional: true
      '@nestjs/platform-express':
        optional: true

  '@nestjs/throttler@5.2.0':
    resolution: {integrity: sha512-G/G/MV3xf6sy1DwmnJsgeL+d2tQ/xGRNa9ZhZjm9Kyxp+3+ylGzwJtcnhWlN82PMEp3TiDQpTt+9waOIg/bpPg==}
    peerDependencies:
      '@nestjs/common': ^7.0.0 || ^8.0.0 || ^9.0.0 || ^10.0.0
      '@nestjs/core': ^7.0.0 || ^8.0.0 || ^9.0.0 || ^10.0.0
      reflect-metadata: ^0.1.13 || ^0.2.0

  '@nestjs/typeorm@10.0.2':
    resolution: {integrity: sha512-H738bJyydK4SQkRCTeh1aFBxoO1E9xdL/HaLGThwrqN95os5mEyAtK7BLADOS+vldP4jDZ2VQPLj4epWwRqCeQ==}
    peerDependencies:
      '@nestjs/common': ^8.0.0 || ^9.0.0 || ^10.0.0
      '@nestjs/core': ^8.0.0 || ^9.0.0 || ^10.0.0
      reflect-metadata: ^0.1.13 || ^0.2.0
      rxjs: ^7.2.0
      typeorm: ^0.3.0

  '@noble/hashes@1.8.0':
    resolution: {integrity: sha512-jCs9ldd7NwzpgXDIf6P3+NrHh9/sD6CQdxHyjQI+h/6rDNo88ypBxxz45UDuZHz9r3tNz7N/VInSVoVdtXEI4A==}
    engines: {node: ^14.21.3 || >=16}

  '@nodelib/fs.scandir@2.1.5':
    resolution: {integrity: sha512-vq24Bq3ym5HEQm2NKCr3yXDwjc7vTsEThRDnkp2DK9p1uqLR+DHurm/NOTo0KG7HYHU7eppKZj3MyqYuMBf62g==}
    engines: {node: '>= 8'}

  '@nodelib/fs.stat@2.0.5':
    resolution: {integrity: sha512-RkhPPp2zrqDAQA/2jNhnztcPAlv64XdhIp7a7454A5ovI7Bukxgt7MX7udwAu3zg1DcpPU0rz3VV1SeaqvY4+A==}
    engines: {node: '>= 8'}

  '@nodelib/fs.walk@1.2.8':
    resolution: {integrity: sha512-oGB+UxlgWcgQkgwo8GcEGwemoTFt3FIO9ababBmaGwXIoBKZ+GTy0pP185beGg7Llih/NSHSV2XAs1lnznocSg==}
    engines: {node: '>= 8'}

  '@nuxtjs/opencollective@0.3.2':
    resolution: {integrity: sha512-um0xL3fO7Mf4fDxcqx9KryrB7zgRM5JSlvGN5AGkP6JLM5XEKyjeAiPbNxdXVXQ16isuAhYpvP88NgL2BGd6aA==}
    engines: {node: '>=8.0.0', npm: '>=5.0.0'}
    hasBin: true

  '@opentelemetry/api@1.9.0':
    resolution: {integrity: sha512-3giAOQvZiH5F9bMlMiv8+GSPMeqg0dbaeo58/0SlA9sxSqZhnUtxzX9/2FzyhS9sWQf5S0GJE0AKBrFqjpeYcg==}
    engines: {node: '>=8.0.0'}

  '@paralleldrive/cuid2@2.2.2':
    resolution: {integrity: sha512-ZOBkgDwEdoYVlSeRbYYXs0S9MejQofiVYoTbKzy/6GQa39/q5tQU2IX46+shYnUkpEl3wc+J6wRlar7r2EK2xA==}

  '@pkgjs/parseargs@0.11.0':
    resolution: {integrity: sha512-+1VkjdD0QBLPodGrJUeqarH8VAIvQODIbwh9XpP5Syisf7YoQgsJKPNFoqqLQlu+VQ/tVSshMR6loPMn8U+dPg==}
    engines: {node: '>=14'}

  '@pkgr/core@0.2.7':
    resolution: {integrity: sha512-YLT9Zo3oNPJoBjBc4q8G2mjU4tqIbf5CEOORbUUr48dCD9q3umJ3IPlVqOqDakPfd2HuwccBaqlGhN4Gmr5OWg==}
    engines: {node: ^12.20.0 || ^14.18.0 || >=16.0.0}

  '@sinclair/typebox@0.27.8':
    resolution: {integrity: sha512-+Fj43pSMwJs4KRrH/938Uf+uAELIgVBmQzg/q1YG10djyfA3TnrU8N8XzqCh/okZdszqBQTZf96idMfE5lnwTA==}

  '@sinonjs/commons@3.0.1':
    resolution: {integrity: sha512-K3mCHKQ9sVh8o1C9cxkwxaOmXoAMlDxC1mYyHrjqOWEcBjYr76t96zL2zlj5dUGZ3HSw240X1qgH3Mjf1yJWpQ==}

  '@sinonjs/fake-timers@10.3.0':
    resolution: {integrity: sha512-V4BG07kuYSUkTCSBHG8G8TNhM+F19jXFWnQtzj+we8DrkpSBCee9Z3Ms8yiGer/dlmhe35/Xdgyo3/0rQKg7YA==}

  '@sqltools/formatter@1.2.5':
    resolution: {integrity: sha512-Uy0+khmZqUrUGm5dmMqVlnvufZRSK0FbYzVgp0UMstm+F5+W2/jnEEQyc9vo1ZR/E5ZI/B1WjjoTqBqwJL6Krw==}

  '@tokenizer/inflate@0.2.7':
    resolution: {integrity: sha512-MADQgmZT1eKjp06jpI2yozxaU9uVs4GzzgSL+uEq7bVcJ9V1ZXQkeGNql1fsSI0gMy1vhvNTNbUqrx+pZfJVmg==}
    engines: {node: '>=18'}

  '@tokenizer/token@0.3.0':
    resolution: {integrity: sha512-OvjF+z51L3ov0OyAU0duzsYuvO01PH7x4t6DJx+guahgTnBHkhJdG7soQeTSFLWN3efnHyibZ4Z8l2EuWwJN3A==}

  '@tsconfig/node10@1.0.11':
    resolution: {integrity: sha512-DcRjDCujK/kCk/cUe8Xz8ZSpm8mS3mNNpta+jGCA6USEDfktlNvm1+IuZ9eTcDbNk41BHwpHHeW+N1lKCz4zOw==}

  '@tsconfig/node12@1.0.11':
    resolution: {integrity: sha512-cqefuRsh12pWyGsIoBKJA9luFu3mRxCA+ORZvA4ktLSzIuCUtWVxGIuXigEwO5/ywWFMZ2QEGKWvkZG1zDMTag==}

  '@tsconfig/node14@1.0.3':
    resolution: {integrity: sha512-ysT8mhdixWK6Hw3i1V2AeRqZ5WfXg1G43mqoYlM2nc6388Fq5jcXyr5mRsqViLx/GJYdoL0bfXD8nmF+Zn/Iow==}

  '@tsconfig/node16@1.0.4':
    resolution: {integrity: sha512-vxhUy4J8lyeyinH7Azl1pdd43GJhZH/tP2weN8TntQblOY+A0XbT8DJk1/oCPuOOyg/Ja757rG0CgHcWC8OfMA==}

  '@types/babel__core@7.20.5':
    resolution: {integrity: sha512-qoQprZvz5wQFJwMDqeseRXWv3rqMvhgpbXFfVyWhbx9X47POIA6i/+dXefEmZKoAgOaTdaIgNSMqMIU61yRyzA==}

  '@types/babel__generator@7.27.0':
    resolution: {integrity: sha512-ufFd2Xi92OAVPYsy+P4n7/U7e68fex0+Ee8gSG9KX7eo084CWiQ4sdxktvdl0bOPupXtVJPY19zk6EwWqUQ8lg==}

  '@types/babel__template@7.4.4':
    resolution: {integrity: sha512-h/NUaSyG5EyxBIp8YRxo4RMe2/qQgvyowRwVMzhYhBCONbW8PUsg4lkFMrhgZhUe5z3L3MiLDuvyJ/CaPa2A8A==}

  '@types/babel__traverse@7.20.7':
    resolution: {integrity: sha512-dkO5fhS7+/oos4ciWxyEyjWe48zmG6wbCheo/G2ZnHx4fs3EU6YC6UM8rk56gAjNJ9P3MTH2jo5jb92/K6wbng==}

  '@types/bcrypt@5.0.2':
    resolution: {integrity: sha512-6atioO8Y75fNcbmj0G7UjI9lXN2pQ/IGJ2FWT4a/btd0Lk9lQalHLKhkgKVZ3r+spnmWUKfbMi1GEe9wyHQfNQ==}

  '@types/body-parser@1.19.6':
    resolution: {integrity: sha512-HLFeCYgz89uk22N5Qg3dvGvsv46B8GLvKKo1zKG4NybA8U2DiEO3w9lqGg29t/tfLRJpJ6iQxnVw4OnB7MoM9g==}

  '@types/connect@3.4.38':
    resolution: {integrity: sha512-K6uROf1LD88uDQqJCktA4yzL1YYAK6NgfsI0v/mTgyPKWsX1CnJ0XPSDhViejru1GcRkLWb8RlzFYJRqGUbaug==}

  '@types/cookiejar@2.1.5':
    resolution: {integrity: sha512-he+DHOWReW0nghN24E1WUqM0efK4kI9oTqDm6XmK8ZPe2djZ90BSNdGnIyCLzCPw7/pogPlGbzI2wHGGmi4O/Q==}

  '@types/eslint-scope@3.7.7':
    resolution: {integrity: sha512-MzMFlSLBqNF2gcHWO0G1vP/YQyfvrxZ0bF+u7mzUdZ1/xK4A4sru+nraZz5i3iEIk1l1uyicaDVTB4QbbEkAYg==}

  '@types/eslint@9.6.1':
    resolution: {integrity: sha512-FXx2pKgId/WyYo2jXw63kk7/+TY7u7AziEJxJAnSFzHlqTAS3Ync6SvgYAN/k4/PQpnnVuzoMuVnByKK2qp0ag==}

  '@types/estree@1.0.8':
    resolution: {integrity: sha512-dWHzHa2WqEXI/O1E9OjrocMTKJl2mSrEolh1Iomrv6U+JuNwaHXsXx9bLu5gG7BUWFIN0skIQJQ/L1rIex4X6w==}

  '@types/express-serve-static-core@4.19.6':
    resolution: {integrity: sha512-N4LZ2xG7DatVqhCZzOGb1Yi5lMbXSZcmdLDe9EzSndPV2HpWYWzRbaerl2n27irrm94EPpprqa8KpskPT085+A==}

  '@types/express@4.17.23':
    resolution: {integrity: sha512-Crp6WY9aTYP3qPi2wGDo9iUe/rceX01UMhnF1jmwDcKCFM6cx7YhGP/Mpr3y9AASpfHixIG0E6azCcL5OcDHsQ==}

  '@types/graceful-fs@4.1.9':
    resolution: {integrity: sha512-olP3sd1qOEe5dXTSaFvQG+02VdRXcdytWLAZsAq1PecU8uqQAhkrnbli7DagjtXKW/Bl7YJbUsa8MPcuc8LHEQ==}

  '@types/http-errors@2.0.5':
    resolution: {integrity: sha512-r8Tayk8HJnX0FztbZN7oVqGccWgw98T/0neJphO91KkmOzug1KkofZURD4UaD5uH8AqcFLfdPErnBod0u71/qg==}

  '@types/istanbul-lib-coverage@2.0.6':
    resolution: {integrity: sha512-2QF/t/auWm0lsy8XtKVPG19v3sSOQlJe/YHZgfjb/KBBHOGSV+J2q/S671rcq9uTBrLAXmZpqJiaQbMT+zNU1w==}

  '@types/istanbul-lib-report@3.0.3':
    resolution: {integrity: sha512-NQn7AHQnk/RSLOxrBbGyJM/aVQ+pjj5HCgasFxc0K/KhoATfQ/47AyUl15I2yBUpihjmas+a+VJBOqecrFH+uA==}

  '@types/istanbul-reports@3.0.4':
    resolution: {integrity: sha512-pk2B1NWalF9toCRu6gjBzR69syFjP4Od8WRAX+0mmf9lAjCRicLOWc+ZrxZHx/0XRjotgkF9t6iaMJ+aXcOdZQ==}

  '@types/jest@29.5.14':
    resolution: {integrity: sha512-ZN+4sdnLUbo8EVvVc2ao0GFW6oVrQRPn4K2lglySj7APvSrgzxHiNNK99us4WDMi57xxA2yggblIAMNhXOotLQ==}

  '@types/json-schema@7.0.15':
    resolution: {integrity: sha512-5+fP8P8MFNC+AyZCDxrB2pkZFPGzqQWUzpSeuuVLvm8VMcorNYavBqoFcxK8bQz4Qsbn4oUEEem4wDLfcysGHA==}

  '@types/jsonwebtoken@9.0.10':
    resolution: {integrity: sha512-asx5hIG9Qmf/1oStypjanR7iKTv0gXQ1Ov/jfrX6kS/EO0OFni8orbmGCn0672NHR3kXHwpAwR+B368ZGN/2rA==}

  '@types/jsonwebtoken@9.0.5':
    resolution: {integrity: sha512-VRLSGzik+Unrup6BsouBeHsf4d1hOEgYWTm/7Nmw1sXoN1+tRly/Gy/po3yeahnP4jfnQWWAhQAqcNfH7ngOkA==}

  '@types/methods@1.1.4':
    resolution: {integrity: sha512-ymXWVrDiCxTBE3+RIrrP533E70eA+9qu7zdWoHuOmGujkYtzf4HQF96b8nwHLqhuf4ykX61IGRIB38CC6/sImQ==}

  '@types/mime@1.3.5':
    resolution: {integrity: sha512-/pyBZWSLD2n0dcHE3hq8s8ZvcETHtEuF+3E7XVt0Ig2nvsVQXdghHVcEkIWjy9A0wKfTn97a/PSDYohKIlnP/w==}

  '@types/ms@2.1.0':
    resolution: {integrity: sha512-GsCCIZDE/p3i96vtEqx+7dBUGXrc7zeSK3wwPHIaRThS+9OhWIXRqzs4d6k1SVU8g91DrNRWxWUGhp5KXQb2VA==}

  '@types/node@20.19.1':
    resolution: {integrity: sha512-jJD50LtlD2dodAEO653i3YF04NWak6jN3ky+Ri3Em3mGR39/glWiboM/IePaRbgwSfqM1TpGXfAg8ohn/4dTgA==}

  '@types/oauth@0.9.6':
    resolution: {integrity: sha512-H9TRCVKBNOhZZmyHLqFt9drPM9l+ShWiqqJijU1B8P3DX3ub84NjxDuy+Hjrz+fEca5Kwip3qPMKNyiLgNJtIA==}

  '@types/passport-google-oauth20@2.0.16':
    resolution: {integrity: sha512-ayXK2CJ7uVieqhYOc6k/pIr5pcQxOLB6kBev+QUGS7oEZeTgIs1odDobXRqgfBPvXzl0wXCQHftV5220czZCPA==}

  '@types/passport-jwt@3.0.13':
    resolution: {integrity: sha512-fjHaC6Bv8EpMMqzTnHP32SXlZGaNfBPC/Po5dmRGYi2Ky7ljXPbGnOy+SxZqa6iZvFgVhoJ1915Re3m93zmcfA==}

  '@types/passport-local@1.0.38':
    resolution: {integrity: sha512-nsrW4A963lYE7lNTv9cr5WmiUD1ibYJvWrpE13oxApFsRt77b0RdtZvKbCdNIY4v/QZ6TRQWaDDEwV1kCTmcXg==}

  '@types/passport-oauth2@1.8.0':
    resolution: {integrity: sha512-6//z+4orIOy/g3zx17HyQ71GSRK4bs7Sb+zFasRoc2xzlv7ZCJ+vkDBYFci8U6HY+or6Zy7ajf4mz4rK7nsWJQ==}

  '@types/passport-strategy@0.2.38':
    resolution: {integrity: sha512-GC6eMqqojOooq993Tmnmp7AUTbbQSgilyvpCYQjT+H6JfG/g6RGc7nXEniZlp0zyKJ0WUdOiZWLBZft9Yug1uA==}

  '@types/passport@1.0.17':
    resolution: {integrity: sha512-aciLyx+wDwT2t2/kJGJR2AEeBz0nJU4WuRX04Wu9Dqc5lSUtwu0WERPHYsLhF9PtseiAMPBGNUOtFjxZ56prsg==}

  '@types/pg@8.15.4':
    resolution: {integrity: sha512-I6UNVBAoYbvuWkkU3oosC8yxqH21f4/Jc4DK71JLG3dT2mdlGe1z+ep/LQGXaKaOgcvUrsQoPRqfgtMcvZiJhg==}

  '@types/qs@6.14.0':
    resolution: {integrity: sha512-eOunJqu0K1923aExK6y8p6fsihYEn/BYuQ4g0CxAAgFc4b/ZLN4CrsRZ55srTdqoiLzU2B2evC+apEIxprEzkQ==}

  '@types/range-parser@1.2.7':
    resolution: {integrity: sha512-hKormJbkJqzQGhziax5PItDUTMAM9uE2XXQmM37dyd4hVM+5aVl7oVxMVUiVQn2oCQFN/LKCZdvSM0pFRqbSmQ==}

  '@types/semver@7.7.0':
    resolution: {integrity: sha512-k107IF4+Xr7UHjwDc7Cfd6PRQfbdkiRabXGRjo07b4WyPahFBZCZ1sE+BNxYIJPPg73UkfOsVOLwqVc/6ETrIA==}

  '@types/send@0.17.5':
    resolution: {integrity: sha512-z6F2D3cOStZvuk2SaP6YrwkNO65iTZcwA2ZkSABegdkAh/lf+Aa/YQndZVfmEXT5vgAp6zv06VQ3ejSVjAny4w==}

  '@types/serve-static@1.15.8':
    resolution: {integrity: sha512-roei0UY3LhpOJvjbIP6ZZFngyLKl5dskOtDhxY5THRSpO+ZI+nzJ+m5yUMzGrp89YRa7lvknKkMYjqQFGwA7Sg==}

  '@types/stack-utils@2.0.3':
    resolution: {integrity: sha512-9aEbYZ3TbYMznPdcdr3SmIrLXwC/AKZXQeCf9Pgao5CKb8CyHuEX5jzWPTkvregvhRJHcpRO6BFoGW9ycaOkYw==}

  '@types/superagent@8.1.9':
    resolution: {integrity: sha512-pTVjI73witn+9ILmoJdajHGW2jkSaOzhiFYF1Rd3EQ94kymLqB9PjD9ISg7WaALC7+dCHT0FGe9T2LktLq/3GQ==}

  '@types/supertest@2.0.16':
    resolution: {integrity: sha512-6c2ogktZ06tr2ENoZivgm7YnprnhYE4ZoXGMY+oA7IuAf17M8FWvujXZGmxLv8y0PTyts4x5A+erSwVUFA8XSg==}

  '@types/validator@13.15.2':
    resolution: {integrity: sha512-y7pa/oEJJ4iGYBxOpfAKn5b9+xuihvzDVnC/OSvlVnGxVg0pOqmjiMafiJ1KVNQEaPZf9HsEp5icEwGg8uIe5Q==}

  '@types/yargs-parser@21.0.3':
    resolution: {integrity: sha512-I4q9QU9MQv4oEOz4tAHJtNz1cwuLxn2F3xcc2iV5WdqLPpUnj30aUuxt1mAxYTG+oe8CZMV/+6rU4S4gRDzqtQ==}

  '@types/yargs@17.0.33':
    resolution: {integrity: sha512-WpxBCKWPLr4xSsHgz511rFJAM+wS28w2zEO1QDNY5zM/S8ok70NNfztH0xwhqKyaK0OHCbN98LDAZuy1ctxDkA==}

  '@typescript-eslint/eslint-plugin@6.21.0':
    resolution: {integrity: sha512-oy9+hTPCUFpngkEZUSzbf9MxI65wbKFoQYsgPdILTfbUldp5ovUuphZVe4i30emU9M/kP+T64Di0mxl7dSw3MA==}
    engines: {node: ^16.0.0 || >=18.0.0}
    peerDependencies:
      '@typescript-eslint/parser': ^6.0.0 || ^6.0.0-alpha
      eslint: ^7.0.0 || ^8.0.0
      typescript: '*'
    peerDependenciesMeta:
      typescript:
        optional: true

  '@typescript-eslint/parser@6.21.0':
    resolution: {integrity: sha512-tbsV1jPne5CkFQCgPBcDOt30ItF7aJoZL997JSF7MhGQqOeT3svWRYxiqlfA5RUdlHN6Fi+EI9bxqbdyAUZjYQ==}
    engines: {node: ^16.0.0 || >=18.0.0}
    peerDependencies:
      eslint: ^7.0.0 || ^8.0.0
      typescript: '*'
    peerDependenciesMeta:
      typescript:
        optional: true

  '@typescript-eslint/scope-manager@6.21.0':
    resolution: {integrity: sha512-OwLUIWZJry80O99zvqXVEioyniJMa+d2GrqpUTqi5/v5D5rOrppJVBPa0yKCblcigC0/aYAzxxqQ1B+DS2RYsg==}
    engines: {node: ^16.0.0 || >=18.0.0}

  '@typescript-eslint/type-utils@6.21.0':
    resolution: {integrity: sha512-rZQI7wHfao8qMX3Rd3xqeYSMCL3SoiSQLBATSiVKARdFGCYSRvmViieZjqc58jKgs8Y8i9YvVVhRbHSTA4VBag==}
    engines: {node: ^16.0.0 || >=18.0.0}
    peerDependencies:
      eslint: ^7.0.0 || ^8.0.0
      typescript: '*'
    peerDependenciesMeta:
      typescript:
        optional: true

  '@typescript-eslint/types@6.21.0':
    resolution: {integrity: sha512-1kFmZ1rOm5epu9NZEZm1kckCDGj5UJEf7P1kliH4LKu/RkwpsfqqGmY2OOcUs18lSlQBKLDYBOGxRVtrMN5lpg==}
    engines: {node: ^16.0.0 || >=18.0.0}

  '@typescript-eslint/typescript-estree@6.21.0':
    resolution: {integrity: sha512-6npJTkZcO+y2/kr+z0hc4HwNfrrP4kNYh57ek7yCNlrBjWQ1Y0OS7jiZTkgumrvkX5HkEKXFZkkdFNkaW2wmUQ==}
    engines: {node: ^16.0.0 || >=18.0.0}
    peerDependencies:
      typescript: '*'
    peerDependenciesMeta:
      typescript:
        optional: true

  '@typescript-eslint/utils@6.21.0':
    resolution: {integrity: sha512-NfWVaC8HP9T8cbKQxHcsJBY5YE1O33+jpMwN45qzWWaPDZgLIbo12toGMWnmhvCpd3sIxkpDw3Wv1B3dYrbDQQ==}
    engines: {node: ^16.0.0 || >=18.0.0}
    peerDependencies:
      eslint: ^7.0.0 || ^8.0.0

  '@typescript-eslint/visitor-keys@6.21.0':
    resolution: {integrity: sha512-JJtkDduxLi9bivAB+cYOVMtbkqdPOhZ+ZI5LC47MIRrDV4Yn2o+ZnW10Nkmr28xRpSpdJ6Sm42Hjf2+REYXm0A==}
    engines: {node: ^16.0.0 || >=18.0.0}

  '@ungap/structured-clone@1.3.0':
    resolution: {integrity: sha512-WmoN8qaIAo7WTYWbAZuG8PYEhn5fkz7dZrqTBZ7dtt//lL2Gwms1IcnQ5yHqjDfX8Ft5j4YzDM23f87zBfDe9g==}

  '@webassemblyjs/ast@1.14.1':
    resolution: {integrity: sha512-nuBEDgQfm1ccRp/8bCQrx1frohyufl4JlbMMZ4P1wpeOfDhF6FQkxZJ1b/e+PLwr6X1Nhw6OLme5usuBWYBvuQ==}

  '@webassemblyjs/floating-point-hex-parser@1.13.2':
    resolution: {integrity: sha512-6oXyTOzbKxGH4steLbLNOu71Oj+C8Lg34n6CqRvqfS2O71BxY6ByfMDRhBytzknj9yGUPVJ1qIKhRlAwO1AovA==}

  '@webassemblyjs/helper-api-error@1.13.2':
    resolution: {integrity: sha512-U56GMYxy4ZQCbDZd6JuvvNV/WFildOjsaWD3Tzzvmw/mas3cXzRJPMjP83JqEsgSbyrmaGjBfDtV7KDXV9UzFQ==}

  '@webassemblyjs/helper-buffer@1.14.1':
    resolution: {integrity: sha512-jyH7wtcHiKssDtFPRB+iQdxlDf96m0E39yb0k5uJVhFGleZFoNw1c4aeIcVUPPbXUVJ94wwnMOAqUHyzoEPVMA==}

  '@webassemblyjs/helper-numbers@1.13.2':
    resolution: {integrity: sha512-FE8aCmS5Q6eQYcV3gI35O4J789wlQA+7JrqTTpJqn5emA4U2hvwJmvFRC0HODS+3Ye6WioDklgd6scJ3+PLnEA==}

  '@webassemblyjs/helper-wasm-bytecode@1.13.2':
    resolution: {integrity: sha512-3QbLKy93F0EAIXLh0ogEVR6rOubA9AoZ+WRYhNbFyuB70j3dRdwH9g+qXhLAO0kiYGlg3TxDV+I4rQTr/YNXkA==}

  '@webassemblyjs/helper-wasm-section@1.14.1':
    resolution: {integrity: sha512-ds5mXEqTJ6oxRoqjhWDU83OgzAYjwsCV8Lo/N+oRsNDmx/ZDpqalmrtgOMkHwxsG0iI//3BwWAErYRHtgn0dZw==}

  '@webassemblyjs/ieee754@1.13.2':
    resolution: {integrity: sha512-4LtOzh58S/5lX4ITKxnAK2USuNEvpdVV9AlgGQb8rJDHaLeHciwG4zlGr0j/SNWlr7x3vO1lDEsuePvtcDNCkw==}

  '@webassemblyjs/leb128@1.13.2':
    resolution: {integrity: sha512-Lde1oNoIdzVzdkNEAWZ1dZ5orIbff80YPdHx20mrHwHrVNNTjNr8E3xz9BdpcGqRQbAEa+fkrCb+fRFTl/6sQw==}

  '@webassemblyjs/utf8@1.13.2':
    resolution: {integrity: sha512-3NQWGjKTASY1xV5m7Hr0iPeXD9+RDobLll3T9d2AO+g3my8xy5peVyjSag4I50mR1bBSN/Ct12lo+R9tJk0NZQ==}

  '@webassemblyjs/wasm-edit@1.14.1':
    resolution: {integrity: sha512-RNJUIQH/J8iA/1NzlE4N7KtyZNHi3w7at7hDjvRNm5rcUXa00z1vRz3glZoULfJ5mpvYhLybmVcwcjGrC1pRrQ==}

  '@webassemblyjs/wasm-gen@1.14.1':
    resolution: {integrity: sha512-AmomSIjP8ZbfGQhumkNvgC33AY7qtMCXnN6bL2u2Js4gVCg8fp735aEiMSBbDR7UQIj90n4wKAFUSEd0QN2Ukg==}

  '@webassemblyjs/wasm-opt@1.14.1':
    resolution: {integrity: sha512-PTcKLUNvBqnY2U6E5bdOQcSM+oVP/PmrDY9NzowJjislEjwP/C4an2303MCVS2Mg9d3AJpIGdUFIQQWbPds0Sw==}

  '@webassemblyjs/wasm-parser@1.14.1':
    resolution: {integrity: sha512-JLBl+KZ0R5qB7mCnud/yyX08jWFw5MsoalJ1pQ4EdFlgj9VdXKGuENGsiCIjegI1W7p91rUlcB/LB5yRJKNTcQ==}

  '@webassemblyjs/wast-printer@1.14.1':
    resolution: {integrity: sha512-kPSSXE6De1XOR820C90RIo2ogvZG+c3KiHzqUoO/F34Y2shGzesfqv7o57xrxovZJH/MetF5UjroJ/R/3isoiw==}

  '@xtuc/ieee754@1.2.0':
    resolution: {integrity: sha512-DX8nKgqcGwsc0eJSqYt5lwP4DH5FlHnmuWWBRy7X0NcaGR0ZtuyeESgMwTYVEtxmsNGY+qit4QYT/MIYTOTPeA==}

  '@xtuc/long@4.2.2':
    resolution: {integrity: sha512-NuHqBY1PB/D8xU6s/thBgOAiAP7HOYDQ32+BFZILJ8ivkUkAHQnWfn6WhL79Owj1qmUnoN/YPhktdIoucipkAQ==}

  abbrev@1.1.1:
    resolution: {integrity: sha512-nne9/IiQ/hzIhY6pdDnbBtz7DjPTKrY00P/zvPSm5pOFkl6xuGrGnXn/VtTNNfNtAfZ9/1RtehkszU9qcTii0Q==}

  accepts@1.3.8:
    resolution: {integrity: sha512-PYAthTa2m2VKxuvSD3DPC/Gy+U+sOA1LAuT8mkmRuvw+NACSaeXEQ+NHcVF7rONl6qcaxV3Uuemwawk+7+SJLw==}
    engines: {node: '>= 0.6'}

  acorn-jsx@5.3.2:
    resolution: {integrity: sha512-rq9s+JNhf0IChjtDXxllJ7g41oZk5SlXtp0LHwyA5cejwn7vKmKp4pPri6YEePv2PU65sAsegbXtIinmDFDXgQ==}
    peerDependencies:
      acorn: ^6.0.0 || ^7.0.0 || ^8.0.0

  acorn-walk@8.3.4:
    resolution: {integrity: sha512-ueEepnujpqee2o5aIYnvHU6C0A42MNdsIDeqy5BydrkuC5R1ZuUFnm27EeFJGoEHJQgn3uleRvmTXaJgfXbt4g==}
    engines: {node: '>=0.4.0'}

  acorn@8.15.0:
    resolution: {integrity: sha512-NZyJarBfL7nWwIq+FDL6Zp/yHEhePMNnnJ0y3qfieCrmNvYct8uvtiV41UvlSe6apAfk0fY1FbWx+NwfmpvtTg==}
    engines: {node: '>=0.4.0'}
    hasBin: true

  agent-base@6.0.2:
    resolution: {integrity: sha512-RZNwNclF7+MS/8bDg70amg32dyeZGZxiDuQmZxKLAlQjr3jGyLx+4Kkk58UO7D2QdgFIQCovuSuZESne6RG6XQ==}
    engines: {node: '>= 6.0.0'}

  ajv-formats@2.1.1:
    resolution: {integrity: sha512-Wx0Kx52hxE7C18hkMEggYlEifqWZtYaRgouJor+WMdPnQyEK13vgEWyVNup7SoeeoLMsr4kf5h6dOW11I15MUA==}
    peerDependencies:
      ajv: ^8.0.0
    peerDependenciesMeta:
      ajv:
        optional: true

  ajv-keywords@3.5.2:
    resolution: {integrity: sha512-5p6WTN0DdTGVQk6VjcEju19IgaHudalcfabD7yhDGeA6bcQnmL+CpveLJq/3hvfwd1aof6L386Ougkx6RfyMIQ==}
    peerDependencies:
      ajv: ^6.9.1

  ajv-keywords@5.1.0:
    resolution: {integrity: sha512-YCS/JNFAUyr5vAuhk1DWm1CBxRHW9LbJ2ozWeemrIqpbsqKjHVxYPyi5GC0rjZIT5JxJ3virVTS8wk4i/Z+krw==}
    peerDependencies:
      ajv: ^8.8.2

  ajv@6.12.6:
    resolution: {integrity: sha512-j3fVLgvTo527anyYyJOGTYJbG+vnnQYvE0m5mmkc1TK+nxAppkCLMIL0aZ4dblVCNoGShhm+kzE4ZUykBoMg4g==}

  ajv@8.12.0:
    resolution: {integrity: sha512-sRu1kpcO9yLtYxBKvqfTeh9KzZEwO3STyX1HT+4CaDzC6HpTGYhIhPIzj9XuKU7KYDwnaeh5hcOwjy1QuJzBPA==}

  ajv@8.17.1:
    resolution: {integrity: sha512-B/gBuNg5SiMTrPkC+A2+cW0RszwxYmn6VYxB/inlBStS5nx6xHIt/ehKRhIMhqusl7a8LjQoZnjCs5vhwxOQ1g==}

  ansi-align@3.0.1:
    resolution: {integrity: sha512-IOfwwBF5iczOjp/WeY4YxyjqAFMQoZufdQWDd19SEExbVLNXqvpzSJ/M7Za4/sCPmQ0+GRquoA7bGcINcxew6w==}

  ansi-colors@4.1.3:
    resolution: {integrity: sha512-/6w/C21Pm1A7aZitlI5Ni/2J6FFQN8i1Cvz3kHABAAbw93v/NlvKdVOqz7CCWz/3iv/JplRSEEZ83XION15ovw==}
    engines: {node: '>=6'}

  ansi-escapes@4.3.2:
    resolution: {integrity: sha512-gKXj5ALrKWQLsYG9jlTRmR/xKluxHV+Z9QEwNIgCfM1/uwPMCuzVVnh5mwTd+OuBZcwSIMbqssNWRm1lE51QaQ==}
    engines: {node: '>=8'}

  ansi-regex@2.1.1:
    resolution: {integrity: sha512-TIGnTpdo+E3+pCyAluZvtED5p5wCqLdezCyhPZzKPcxvFplEt4i+W7OONCKgeZFT3+y5NZZfOOS/Bdcanm1MYA==}
    engines: {node: '>=0.10.0'}

  ansi-regex@5.0.1:
    resolution: {integrity: sha512-quJQXlTSUGL2LH9SUXo8VwsY4soanhgo6LNSm84E1LBcE8s3O0wpdiRzyR9z/ZZJMlMWv37qOOb9pdJlMUEKFQ==}
    engines: {node: '>=8'}

  ansi-regex@6.1.0:
    resolution: {integrity: sha512-7HSX4QQb4CspciLpVFwyRe79O3xsIZDDLER21kERQ71oaPodF8jL725AgJMFAYbooIqolJoRLuM81SpeUkpkvA==}
    engines: {node: '>=12'}

  ansi-styles@4.3.0:
    resolution: {integrity: sha512-zbB9rCJAT1rbjiVDb2hqKFHNYLxgtk8NURxZ3IZwD3F6NtxbXZQCnnSi1Lkx+IDohdPlFp222wVALIheZJQSEg==}
    engines: {node: '>=8'}

  ansi-styles@5.2.0:
    resolution: {integrity: sha512-Cxwpt2SfTzTtXcfOlzGEee8O+c+MmUgGrNiBcXnuWxuFJHe6a5Hz7qwhwe5OgaSYI0IJvkLqWX1ASG+cJOkEiA==}
    engines: {node: '>=10'}

  ansi-styles@6.2.1:
    resolution: {integrity: sha512-bN798gFfQX+viw3R7yrGWRqnrN2oRkEkUjjl4JNn4E8GxxbjtG3FbrEIIY3l8/hrwUwIeCZvi4QuOTP4MErVug==}
    engines: {node: '>=12'}

  ansi@0.3.1:
    resolution: {integrity: sha512-iFY7JCgHbepc0b82yLaw4IMortylNb6wG4kL+4R0C3iv6i+RHGHux/yUX5BTiRvSX/shMnngjR1YyNMnXEFh5A==}

  ansis@3.17.0:
    resolution: {integrity: sha512-0qWUglt9JEqLFr3w1I1pbrChn1grhaiAR2ocX1PP/flRmxgtwTzPFFFnfIlD6aMOLQZgSuCRlidD70lvx8yhzg==}
    engines: {node: '>=14'}

  anymatch@3.1.3:
    resolution: {integrity: sha512-KMReFUr0B4t+D+OBkjR3KYqvocp2XaSzO55UcB6mgQMd3KbcE+mWTyvVV7D/zsdEbNnV6acZUutkiHQXvTr1Rw==}
    engines: {node: '>= 8'}

  app-root-path@3.1.0:
    resolution: {integrity: sha512-biN3PwB2gUtjaYy/isrU3aNWI5w+fAfvHkSvCKeQGxhmYpwKFUxudR3Yya+KqVRHBmEDYh+/lTozYCFbmzX4nA==}
    engines: {node: '>= 6.0.0'}

  append-field@1.0.0:
    resolution: {integrity: sha512-klpgFSWLW1ZEs8svjfb7g4qWY0YS5imI82dTg+QahUvJ8YqAY0P10Uk8tTyh9ZGuYEZEMaeJYCF5BFuX552hsw==}

  aproba@2.0.0:
    resolution: {integrity: sha512-lYe4Gx7QT+MKGbDsA+Z+he/Wtef0BiwDOlK/XkBrdfsh9J/jPPXbX0tE9x9cl27Tmu5gg3QUbUrQYa/y+KOHPQ==}

  are-we-there-yet@1.0.6:
    resolution: {integrity: sha512-Zfw6bteqM9gQXZ1BIWOgM8xEwMrUGoyL8nW13+O+OOgNX3YhuDN1GDgg1NzdTlmm3j+9sHy7uBZ12r+z9lXnZQ==}
    deprecated: This package is no longer supported.

  are-we-there-yet@2.0.0:
    resolution: {integrity: sha512-Ci/qENmwHnsYo9xKIcUJN5LeDKdJ6R1Z1j9V/J5wyq8nh/mYPEpIKJbBZXtZjG04HiK7zV/p6Vs9952MrMeUIw==}
    engines: {node: '>=10'}
    deprecated: This package is no longer supported.

  arg@4.1.3:
    resolution: {integrity: sha512-58S9QDqG0Xx27YwPSt9fJxivjYl432YCwfDMfZ+71RAqUrZef7LrKQZ3LHLOwCS4FLNBplP533Zx895SeOCHvA==}

  argparse@1.0.10:
    resolution: {integrity: sha512-o5Roy6tNG4SL/FOkCAN6RzjiakZS25RLYFrcMttJqbdd8BWrnA+fGz57iN5Pb06pvBGvl5gQ0B48dJlslXvoTg==}

  argparse@2.0.1:
    resolution: {integrity: sha512-8+9WqebbFzpX9OR+Wa6O29asIogeRMzcGtAINdpMHHyAg10f05aSFVBbcEqGf/PXw1EjAZ+q2/bEBg3DvurK3Q==}

  array-flatten@1.1.1:
    resolution: {integrity: sha512-PCVAQswWemu6UdxsDFFX/+gVeYqKAod3D3UVm91jHwynguOwAvYPhx8nNlM++NqRcK6CxxpUafjmhIdKiHibqg==}

  array-timsort@1.0.3:
    resolution: {integrity: sha512-/+3GRL7dDAGEfM6TseQk/U+mi18TU2Ms9I3UlLdUMhz2hbvGNTKdj9xniwXfUqgYhHxRx0+8UnKkvlNwVU+cWQ==}

  array-union@2.1.0:
    resolution: {integrity: sha512-HGyxoOTYUyCM6stUe6EJgnd4EoewAI7zMdfqO+kGjnlZmBDz/cR5pf8r/cR4Wq60sL/p0IkcjUEEPwS3GFrIyw==}
    engines: {node: '>=8'}

  asap@2.0.6:
    resolution: {integrity: sha512-BSHWgDSAiKs50o2Re8ppvp3seVHXSRM44cdSsT9FfNEUUZLOGWVCsiWaRPWM1Znn+mqZ1OfVZ3z3DWEzSp7hRA==}

  async@3.2.6:
    resolution: {integrity: sha512-htCUDlxyyCLMgaM3xXg0C0LW2xqfuQ6p05pCEIsXuyQ+a1koYKTuBMzRNwmybfLgvJDMd0r1LTn4+E0Ti6C2AA==}

  asynckit@0.4.0:
    resolution: {integrity: sha512-Oei9OH4tRh0YqU3GxhX79dM/mwVgvbZJaSNaRk+bshkj0S5cfHcgYakreBjrHwatXKbz+IoIdYLxrKim2MjW0Q==}

  axios@0.21.4:
    resolution: {integrity: sha512-ut5vewkiu8jjGBdqpM44XxjuCjq9LAKeHVmoVfHVzy8eHgxxq8SbAVQNovDA8mVi05kP0Ea/n/UzcSHcTJQfNg==}

  axios@1.10.0:
    resolution: {integrity: sha512-/1xYAC4MP/HEG+3duIhFr4ZQXR4sQXOIe+o6sdqzeykGLx6Upp/1p8MHqhINOvGeP7xyNHe7tsiJByc4SSVUxw==}

  babel-jest@29.7.0:
    resolution: {integrity: sha512-BrvGY3xZSwEcCzKvKsCi2GgHqDqsYkOP4/by5xCgIwGXQxIEh+8ew3gmrE1y7XRR6LHZIj6yLYnUi/mm2KXKBg==}
    engines: {node: ^14.15.0 || ^16.10.0 || >=18.0.0}
    peerDependencies:
      '@babel/core': ^7.8.0

  babel-plugin-istanbul@6.1.1:
    resolution: {integrity: sha512-Y1IQok9821cC9onCx5otgFfRm7Lm+I+wwxOx738M/WLPZ9Q42m4IG5W0FNX8WLL2gYMZo3JkuXIH2DOpWM+qwA==}
    engines: {node: '>=8'}

  babel-plugin-jest-hoist@29.6.3:
    resolution: {integrity: sha512-ESAc/RJvGTFEzRwOTT4+lNDk/GNHMkKbNzsvT0qKRfDyyYTskxB5rnU2njIDYVxXCBHHEI1c0YwHob3WaYujOg==}
    engines: {node: ^14.15.0 || ^16.10.0 || >=18.0.0}

  babel-preset-current-node-syntax@1.1.0:
    resolution: {integrity: sha512-ldYss8SbBlWva1bs28q78Ju5Zq1F+8BrqBZZ0VFhLBvhh6lCpC2o3gDJi/5DRLs9FgYZCnmPYIVFU4lRXCkyUw==}
    peerDependencies:
      '@babel/core': ^7.0.0

  babel-preset-jest@29.6.3:
    resolution: {integrity: sha512-0B3bhxR6snWXJZtR/RliHTDPRgn1sNHOR0yVtq/IiQFyuOVjFS+wuio/R4gSNkyYmKmJB4wGZv2NZanmKmTnNA==}
    engines: {node: ^14.15.0 || ^16.10.0 || >=18.0.0}
    peerDependencies:
      '@babel/core': ^7.0.0

  balanced-match@1.0.2:
    resolution: {integrity: sha512-3oSeUO0TMV67hN1AmbXsK4yaqU7tjiHlbxRDZOpH0KW9+CeX4bRAaX0Anxt0tx2MrpRpWwQaPwIlISEJhYU5Pw==}

  base64-js@1.5.1:
    resolution: {integrity: sha512-AKpaYlHn8t4SVbOHCy+b5+KKgvR4vrsD8vbvrbiQJps7fKDTkjkDry6ji0rUJjC0kzbNePLwzxq8iypo41qeWA==}

  base64url@3.0.1:
    resolution: {integrity: sha512-ir1UPr3dkwexU7FdV8qBBbNDRUhMmIekYMFZfi+C/sLNnRESKPl23nB9b2pltqfOQNnGzsDdId90AEtG5tCx4A==}
    engines: {node: '>=6.0.0'}

  bcrypt@5.1.1:
    resolution: {integrity: sha512-AGBHOG5hPYZ5Xl9KXzU5iKq9516yEmvCKDg3ecP5kX2aB6UqTeXZxk2ELnDgDm6BQSMlLt9rDB4LoSMx0rYwww==}
    engines: {node: '>= 10.0.0'}

  big-integer@1.6.52:
    resolution: {integrity: sha512-QxD8cf2eVqJOOz63z6JIN9BzvVs/dlySa5HGSBH5xtR8dPteIRQnBxxKqkNTiT6jbDTF6jAfrd4oMcND9RGbQg==}
    engines: {node: '>=0.6'}

  binary-extensions@2.3.0:
    resolution: {integrity: sha512-Ceh+7ox5qe7LJuLHoY0feh3pHuUDHAcRUeyL2VYghZwfpkNIy/+8Ocg0a3UuSoYzavmylwuLWQOf3hl0jjMMIw==}
    engines: {node: '>=8'}

  binary-version-check@6.1.0:
    resolution: {integrity: sha512-REKdLKmuViV2WrtWXvNSiPX04KbIjfUV3Cy8batUeOg+FtmowavzJorfFhWq95cVJzINnL/44ixP26TrdJZACA==}
    engines: {node: '>=18'}

  binary-version@7.1.0:
    resolution: {integrity: sha512-Iy//vPc3ANPNlIWd242Npqc8MK0a/i4kVcHDlDA6HNMv5zMxz4ulIFhOSYJVKw/8AbHdHy0CnGYEt1QqSXxPsw==}
    engines: {node: '>=18'}

<<<<<<< HEAD
  binary@0.3.0:
    resolution: {integrity: sha512-D4H1y5KYwpJgK8wk1Cue5LLPgmwHKYSChkbspQg5JtVuR5ulGckxfR62H3AE9UDkdMC8yyXlqYihuz3Aqg2XZg==}

=======
>>>>>>> 970b078a
  bintrees@1.0.2:
    resolution: {integrity: sha512-VOMgTMwjAaUG580SXn3LacVgjurrbMme7ZZNYGSSV7mmtY6QQRh0Eg3pwIcntQ77DErK1L0NxkbetjcoXzVwKw==}

  bl@4.1.0:
    resolution: {integrity: sha512-1W07cM9gS6DcLperZfFSj+bWLtaPGSOHWhPiGzXmvVJbRLdG82sH/Kn8EtW1VqWVA54AKf2h5k5BbnIbwF3h6w==}

  bluebird@3.4.7:
    resolution: {integrity: sha512-iD3898SR7sWVRHbiQv+sHUtHnMvC1o3nW5rAcqnq3uOn07DSAppZYUkIGslDz6gXC7HfunPe7YVBgoEJASPcHA==}

  body-parser@1.20.3:
    resolution: {integrity: sha512-7rAxByjUMqQ3/bHJy7D6OGXvx/MMc4IqBn/X0fcM1QUcAItpZrBEYhWGem+tzXH90c+G01ypMcYJBO9Y30203g==}
    engines: {node: '>= 0.8', npm: 1.2.8000 || >= 1.4.16}

  boxen@5.1.2:
    resolution: {integrity: sha512-9gYgQKXx+1nP8mP7CzFyaUARhg7D3n1dF/FnErWmu9l6JvGpNUN278h0aSb+QjoiKSWG+iZ3uHrcqk0qrY9RQQ==}
    engines: {node: '>=10'}

  brace-expansion@1.1.12:
    resolution: {integrity: sha512-9T9UjW3r0UW5c1Q7GTwllptXwhvYmEzFhzMfZ9H7FQWt+uZePjZPjBP/W1ZEyZ1twGWom5/56TF4lPcqjnDHcg==}

  brace-expansion@2.0.2:
    resolution: {integrity: sha512-Jt0vHyM+jmUBqojB7E1NIYadt0vI0Qxjxd2TErW94wDz+E2LAm5vKMXXwg6ZZBTHPuUlDgQHKXvjGBdfcF1ZDQ==}

  braces@3.0.3:
    resolution: {integrity: sha512-yQbXgO/OSZVD2IsiLlro+7Hf6Q18EJrKSEsdoMzKePKXct3gvD8oLcOQdIzGupr5Fj+EDe8gO/lxc1BzfMpxvA==}
    engines: {node: '>=8'}

  browserslist@4.25.0:
    resolution: {integrity: sha512-PJ8gYKeS5e/whHBh8xrwYK+dAvEj7JXtz6uTucnMRB8OiGTsKccFekoRrjajPBHV8oOY+2tI4uxeceSimKwMFA==}
    engines: {node: ^6 || ^7 || ^8 || ^9 || ^10 || ^11 || ^12 || >=13.7}
    hasBin: true

  bs-logger@0.2.6:
    resolution: {integrity: sha512-pd8DCoxmbgc7hyPKOvxtqNcjYoOsABPQdcCUjGp3d42VR2CX1ORhk2A87oqqu5R1kk+76nsxZupkmyd+MVtCog==}
    engines: {node: '>= 6'}

  bser@2.1.1:
    resolution: {integrity: sha512-gQxTNE/GAfIIrmHLUE3oJyp5FO6HRBfhjnw4/wMmA63ZGDJnWBmgY/lyQBpnDUkGmAhbSe39tx2d/iTOAfglwQ==}

  buffer-equal-constant-time@1.0.1:
    resolution: {integrity: sha512-zRpUiDwd/xk6ADqPMATG8vc9VPrkck7T07OIx0gnjmJAnHnTVXNQG3vfvWNuiZIkwu9KrKdA1iJKfsfTVxE6NA==}

  buffer-from@1.1.2:
    resolution: {integrity: sha512-E+XQCRwSbaaiChtv6k6Dwgc+bx+Bs6vuKJHHl5kox/BaKbhiXzqQOwK4cO22yElGp2OCmjwVhT3HmxgyPGnJfQ==}

  buffer-indexof-polyfill@1.0.2:
    resolution: {integrity: sha512-I7wzHwA3t1/lwXQh+A5PbNvJxgfo5r3xulgpYDB5zckTu/Z9oUK9biouBKQUjEqzaz3HnAT6TYoovmE+GqSf7A==}
    engines: {node: '>=0.10'}

  buffer-shims@1.0.0:
    resolution: {integrity: sha512-Zy8ZXMyxIT6RMTeY7OP/bDndfj6bwCan7SS98CEndS6deHwWPpseeHlwarNcBim+etXnF9HBc1non5JgDaJU1g==}

  buffer@5.7.1:
    resolution: {integrity: sha512-EHcyIPBQ4BSGlvjB16k5KgAJ27CIsHY/2JBmCRReo48y9rQ3MaUzWX3KVlBa4U7MyX02HdVj0K7C3WaB3ju7FQ==}

  buffer@6.0.3:
    resolution: {integrity: sha512-FTiCpNxtwiZZHEZbcbTIcZjERVICn9yq/pDFkTl95/AxzD1naBctN7YO68riM/gLSDY7sdrMby8hofADYuuqOA==}

  buffers@0.1.1:
    resolution: {integrity: sha512-9q/rDEGSb/Qsvv2qvzIzdluL5k7AaJOTrw23z9reQthrbF7is4CtlT0DXyO1oei2DCp4uojjzQ7igaSHp1kAEQ==}
    engines: {node: '>=0.2.0'}

  busboy@1.6.0:
    resolution: {integrity: sha512-8SFQbg/0hQ9xy3UNTB0YEnsNBbWfhf7RtnzpL7TkBiTBRfrQ9Fxcnz7VJsleJpyp6rVLvXiuORqjlHi5q+PYuA==}
    engines: {node: '>=10.16.0'}

  bytes@3.1.2:
    resolution: {integrity: sha512-/Nf7TyzTx6S3yRJObOAV7956r8cr2+Oj8AC5dt8wSP3BQAoeX58NoHyCU8P8zGkNXStjTSi6fzO6F0pBdcYbEg==}
    engines: {node: '>= 0.8'}

  call-bind-apply-helpers@1.0.2:
    resolution: {integrity: sha512-Sp1ablJ0ivDkSzjcaJdxEunN5/XvksFJ2sMBFfq6x0ryhQV/2b/KwFe21cMpmHtPOSij8K99/wSfoEuTObmuMQ==}
    engines: {node: '>= 0.4'}

  call-bind@1.0.8:
    resolution: {integrity: sha512-oKlSFMcMwpUg2ednkhQ454wfWiU/ul3CkJe/PEHcTKuiX6RpbehUiFMXu13HalGZxfUwCQzZG747YXBn1im9ww==}
    engines: {node: '>= 0.4'}

  call-bound@1.0.4:
    resolution: {integrity: sha512-+ys997U96po4Kx/ABpBCqhA9EuxJaQWDQg7295H4hBphv3IZg0boBKuwYpt4YXp6MZ5AmZQnU/tyMTlRpaSejg==}
    engines: {node: '>= 0.4'}

  callsites@3.1.0:
    resolution: {integrity: sha512-P8BjAsXvZS+VIDUI11hHCQEv74YT67YUi5JJFNWIqL235sBmjX4+qx9Muvls5ivyNENctx46xQLQ3aTuE7ssaQ==}
    engines: {node: '>=6'}

  camelcase@2.1.1:
    resolution: {integrity: sha512-DLIsRzJVBQu72meAKPkWQOLcujdXT32hwdfnkI1frSiSRMK1MofjKHf+MEx0SB6fjEFXL8fBDv1dKymBlOp4Qw==}
    engines: {node: '>=0.10.0'}

  camelcase@5.3.1:
    resolution: {integrity: sha512-L28STB170nwWS63UjtlEOE3dldQApaJXZkOI1uMFfzf3rRuPegHaHesyee+YxQ+W6SvRDQV6UrdOdRiR153wJg==}
    engines: {node: '>=6'}

  camelcase@6.3.0:
    resolution: {integrity: sha512-Gmy6FhYlCY7uOElZUSbxo2UCDH8owEk996gkbrpsgGtrJLM3J7jGxl9Ic7Qwwj4ivOE5AWZWRMecDdF7hqGjFA==}
    engines: {node: '>=10'}

  caniuse-lite@1.0.30001724:
    resolution: {integrity: sha512-WqJo7p0TbHDOythNTqYujmaJTvtYRZrjpP8TCvH6Vb9CYJerJNKamKzIWOM4BkQatWj9H2lYulpdAQNBe7QhNA==}

  chainsaw@0.1.0:
    resolution: {integrity: sha512-75kWfWt6MEKNC8xYXIdRpDehRYY/tNSgwKaJq+dbbDcxORuVrrQ+SEHoWsniVn9XPYfP4gmdWIeDk/4YNp1rNQ==}

  chalk@4.1.2:
    resolution: {integrity: sha512-oKnbhFyRIXpUuez8iBMmyEa4nbj4IOQyuhc/wy9kY7/WVPcwIO9VA668Pu8RkO7+0G76SLROeyw9CpQ061i4mA==}
    engines: {node: '>=10'}

  chalk@5.4.1:
    resolution: {integrity: sha512-zgVZuo2WcZgfUEmsn6eO3kINexW8RAE4maiQ8QNs8CtpPCSyMiYsULR3HQYkm3w8FIA3SberyMJMSldGsW+U3w==}
    engines: {node: ^12.17.0 || ^14.13 || >=16.0.0}

  char-regex@1.0.2:
    resolution: {integrity: sha512-kWWXztvZ5SBQV+eRgKFeh8q5sLuZY2+8WUIzlxWVTg+oGwY14qylx1KbKzHd8P6ZYkAg0xyIDU9JMHhyJMZ1jw==}
    engines: {node: '>=10'}

  chardet@0.7.0:
    resolution: {integrity: sha512-mT8iDcrh03qDGRRmoA2hmBJnxpllMR+0/0qlzjqZES6NdiWDcZkCNAk4rPFZ9Q85r27unkiNNg8ZOiwZXBHwcA==}

  check-disk-space@3.4.0:
    resolution: {integrity: sha512-drVkSqfwA+TvuEhFipiR1OC9boEGZL5RrWvVsOthdcvQNXyCCuKkEiTOTXZ7qxSf/GLwq4GvzfrQD/Wz325hgw==}
    engines: {node: '>=16'}

  chokidar@3.6.0:
    resolution: {integrity: sha512-7VT13fmjotKpGipCW9JEQAusEPE+Ei8nl6/g4FBAmIm0GOOLMua9NDDo/DWp0ZAxCr3cPq5ZpBqmPAQgDda2Pw==}
    engines: {node: '>= 8.10.0'}

  chownr@1.1.4:
    resolution: {integrity: sha512-jJ0bqzaylmJtVnNgzTeSOs8DPavpbYgEr/b0YL8/2GO3xJEhInFmhKMUnEJQjZumK7KXGFhUy89PrsJWlakBVg==}

  chownr@2.0.0:
    resolution: {integrity: sha512-bIomtDF5KGpdogkLd9VspvFzk9KfpyyGlS8YFVZl7TGPBHL5snIOnxeshwVgPteQ9b4Eydl+pVbIyE1DcvCWgQ==}
    engines: {node: '>=10'}

  chrome-trace-event@1.0.4:
    resolution: {integrity: sha512-rNjApaLzuwaOTjCiT8lSDdGN1APCiqkChLMJxJPWLunPAt5fy8xgU9/jNOchV84wfIxrA0lRQB7oCT8jrn/wrQ==}
    engines: {node: '>=6.0'}

  ci-info@3.9.0:
    resolution: {integrity: sha512-NIxF55hv4nSqQswkAeiOi1r83xy8JldOFDTWiug55KBu9Jnblncd2U6ViHmYgHf01TPZS77NJBhBMKdWj9HQMQ==}
    engines: {node: '>=8'}

  cjs-module-lexer@1.4.3:
    resolution: {integrity: sha512-9z8TZaGM1pfswYeXrUpzPrkx8UnWYdhJclsiYMm6x/w5+nN+8Tf/LnAgfLGQCm59qAOxU8WwHEq2vNwF6i4j+Q==}

  class-transformer@0.5.1:
    resolution: {integrity: sha512-SQa1Ws6hUbfC98vKGxZH3KFY0Y1lm5Zm0SY8XX9zbK7FJCyVEac3ATW0RIpwzW+oOfmHE5PMPufDG9hCfoEOMw==}

  class-validator@0.14.2:
    resolution: {integrity: sha512-3kMVRF2io8N8pY1IFIXlho9r8IPUUIfHe2hYVtiebvAzU2XeQFXTv+XI4WX+TnXmtwXMDcjngcpkiPM0O9PvLw==}

  cli-boxes@2.2.1:
    resolution: {integrity: sha512-y4coMcylgSCdVinjiDBuR8PCC2bLjyGTwEmPb9NHR/QaNU6EUOXcTY/s6VjGMD6ENSEaeQYHCY0GNGS5jfMwPw==}
    engines: {node: '>=6'}

  cli-cursor@3.1.0:
    resolution: {integrity: sha512-I/zHAwsKf9FqGoXM4WWRACob9+SNukZTd94DWF57E4toouRulbCxcUh6RKUEOQlYTHJnzkPMySvPNaaSLNfLZw==}
    engines: {node: '>=8'}

  cli-spinners@2.9.2:
    resolution: {integrity: sha512-ywqV+5MmyL4E7ybXgKys4DugZbX0FC6LnwrhjuykIjnK9k8OQacQ7axGKnjDXWNhns0xot3bZI5h55H8yo9cJg==}
    engines: {node: '>=6'}

  cli-table3@0.6.5:
    resolution: {integrity: sha512-+W/5efTR7y5HRD7gACw9yQjqMVvEMLBHmboM/kPWam+H+Hmyrgjh6YncVKK122YZkXrLudzTuAukUw9FnMf7IQ==}
    engines: {node: 10.* || >= 12.*}

  cli-width@3.0.0:
    resolution: {integrity: sha512-FxqpkPPwu1HjuN93Omfm4h8uIanXofW0RxVEW3k5RKx+mJJYSthzNhp32Kzxxy3YAEZ/Dc/EWN1vZRY0+kOhbw==}
    engines: {node: '>= 10'}

  cli-width@4.1.0:
    resolution: {integrity: sha512-ouuZd4/dm2Sw5Gmqy6bGyNNNe1qt9RpmxveLSO7KcgsTnU7RXfsw+/bukWGo1abgBiMAic068rclZsO4IWmmxQ==}
    engines: {node: '>= 12'}

  cliui@3.2.0:
    resolution: {integrity: sha512-0yayqDxWQbqk3ojkYqUKqaAQ6AfNKeKWRNA8kR0WXzAsdHpP4BIaOmMAG87JGuO6qcobyW4GjxHd9PmhEd+T9w==}

  cliui@8.0.1:
    resolution: {integrity: sha512-BSeNnyus75C4//NQ9gQt1/csTXyo/8Sb+afLAkzAptFuMsod9HFokGNudZpi/oQV73hnVK+sR+5PVRMd+Dr7YQ==}
    engines: {node: '>=12'}

  clone@1.0.4:
    resolution: {integrity: sha512-JQHZ2QMW6l3aH/j6xCqQThY/9OH4D/9ls34cgkUBiEeocRTU04tHfKPBsUK1PqZCUQM7GiA0IIXJSuXHI64Kbg==}
    engines: {node: '>=0.8'}

  cmake-js@6.2.1:
    resolution: {integrity: sha512-wEpg0Z8SY6ihXTe+xosadh4PbASdWSM/locbLacWRYJCZfAjWLyOrd4RoVIeirLkfPxmG8GdNQA9tW/Rz5SfJA==}
    engines: {node: '>= 10.0.0'}
    hasBin: true

  co@4.6.0:
    resolution: {integrity: sha512-QVb0dM5HvG+uaxitm8wONl7jltx8dqhfU33DcqtOZcLSVIKSDDLDi7+0LbAKiyI8hD9u42m2YxXSkMGWThaecQ==}
    engines: {iojs: '>= 1.0.0', node: '>= 0.12.0'}

  code-point-at@1.1.0:
    resolution: {integrity: sha512-RpAVKQA5T63xEj6/giIbUEtZwJ4UFIc3ZtvEkiaUERylqe8xb5IvqcgOurZLahv93CLKfxcw5YI+DZcUBRyLXA==}
    engines: {node: '>=0.10.0'}

  collect-v8-coverage@1.0.2:
    resolution: {integrity: sha512-lHl4d5/ONEbLlJvaJNtsF/Lz+WvB07u2ycqTYbdrq7UypDXailES4valYb2eWiJFxZlVmpGekfqoxQhzyFdT4Q==}

  color-convert@2.0.1:
    resolution: {integrity: sha512-RRECPsj7iu/xb5oKYcsFHSppFNnsj/52OVTRKb4zP5onXwVF3zVmmToNcOfGC+CRDpfK/U584fMg38ZHCaElKQ==}
    engines: {node: '>=7.0.0'}

  color-name@1.1.4:
    resolution: {integrity: sha512-dOy+3AuW3a2wNbZHIuMZpTcgjGuLU/uBL/ubcZF9OXbDo8ff4O8yVp5Bf0efS8uEoYo5q4Fx7dY9OgQGXgAsQA==}

  color-support@1.1.3:
    resolution: {integrity: sha512-qiBjkpbMLO/HL68y+lh4q0/O1MZFj2RX6X/KmMa3+gJD3z+WwI1ZzDHysvqHGS3mP6mznPckpXmw1nI9cJjyRg==}
    hasBin: true

  combined-stream@1.0.8:
    resolution: {integrity: sha512-FQN4MRfuJeHf7cBbBMJFXhKSDq+2kAArBlmRBvcvFE5BB1HZKXtSFASDhdlz9zOYwxh8lDdnvmMOe/+5cdoEdg==}
    engines: {node: '>= 0.8'}

  commander@2.20.3:
    resolution: {integrity: sha512-GpVkmM8vF2vQUkj2LvZmD35JxeJOLCwJ9cUkugyk2nuhbv3+mJvpLYYt+0+USMxE+oj+ey/lJEnhZw75x/OMcQ==}

  commander@4.1.1:
    resolution: {integrity: sha512-NOKm8xhkzAjzFx8B2v5OAHT+u5pRQc2UCa2Vq9jYL/31o2wi9mxBA7LIFs3sV5VSC49z6pEhfbMULvShKj26WA==}
    engines: {node: '>= 6'}

  comment-json@4.2.5:
    resolution: {integrity: sha512-bKw/r35jR3HGt5PEPm1ljsQQGyCrR8sFGNiN5L+ykDHdpO8Smxkrkla9Yi6NkQyUrb8V54PGhfMs6NrIwtxtdw==}
    engines: {node: '>= 6'}

  component-emitter@1.3.1:
    resolution: {integrity: sha512-T0+barUSQRTUQASh8bx02dl+DhF54GtIDY13Y3m9oWTklKbb3Wv974meRpeZ3lp1JpLVECWWNHC4vaG2XHXouQ==}

  concat-map@0.0.1:
    resolution: {integrity: sha512-/Srv4dswyQNBfohGpz9o6Yb3Gz3SrUDqBH5rTuhGR7ahtlbYKnVxw2bCFMRljaA7EXHaXZ8wsHdodFvbkhKmqg==}

  concat-stream@2.0.0:
    resolution: {integrity: sha512-MWufYdFw53ccGjCA+Ol7XJYpAlW6/prSMzuPOTRnJGcGzuhLn4Scrz7qf6o8bROZ514ltazcIFJZevcfbo0x7A==}
    engines: {'0': node >= 6.0}

  consola@2.15.3:
    resolution: {integrity: sha512-9vAdYbHj6x2fLKC4+oPH0kFzY/orMZyG2Aj+kNylHxKGJ/Ed4dpNyAQYwJOdqO4zdM7XpVHmyejQDcQHrnuXbw==}

  console-control-strings@1.1.0:
    resolution: {integrity: sha512-ty/fTekppD2fIwRvnZAVdeOiGd1c7YXEixbgJTNzqcxJWKQnjJ/V1bNEEE6hygpM3WjwHFUVK6HTjWSzV4a8sQ==}

  content-disposition@0.5.4:
    resolution: {integrity: sha512-FveZTNuGw04cxlAiWbzi6zTAL/lhehaWbTtgluJh4/E95DqMwTmha3KZN1aAWA8cFIhHzMZUvLevkw5Rqk+tSQ==}
    engines: {node: '>= 0.6'}

  content-type@1.0.5:
    resolution: {integrity: sha512-nTjqfcBFEipKdXCv4YDQWCfmcLZKm81ldF0pAopTvyrFGVbcR6P/VAAd5G7N+0tTr8QqiU0tFadD6FK4NtJwOA==}
    engines: {node: '>= 0.6'}

  convert-hrtime@5.0.0:
    resolution: {integrity: sha512-lOETlkIeYSJWcbbcvjRKGxVMXJR+8+OQb/mTPbA4ObPMytYIsUbuOE0Jzy60hjARYszq1id0j8KgVhC+WGZVTg==}
    engines: {node: '>=12'}

  convert-source-map@2.0.0:
    resolution: {integrity: sha512-Kvp459HrV2FEJ1CAsi1Ku+MY3kasH19TFykTz2xWmMeq6bk2NU3XXvfJ+Q61m0xktWwt+1HSYf3JZsTms3aRJg==}

  cookie-signature@1.0.6:
    resolution: {integrity: sha512-QADzlaHc8icV8I7vbaJXJwod9HWYp8uCqf1xa4OfNu1T7JVxQIrUgOWtHdNDtPiywmFbiS12VjotIXLrKM3orQ==}

  cookie@0.7.1:
    resolution: {integrity: sha512-6DnInpx7SJ2AK3+CTUE/ZM0vWTUboZCegxhC2xiIydHR9jNuTAASBrfEpHhiGOZw/nX51bHt6YQl8jsGo4y/0w==}
    engines: {node: '>= 0.6'}

  cookiejar@2.1.4:
    resolution: {integrity: sha512-LDx6oHrK+PhzLKJU9j5S7/Y3jM/mUHvD/DeI1WQmJn652iPC5Y4TBzC9l+5OMOXlyTTA+SmVUPm0HQUwpD5Jqw==}

  core-util-is@1.0.3:
    resolution: {integrity: sha512-ZQBvi1DcpJ4GDqanjucZ2Hj3wEO5pZDS89BWbkcrvdxksJorwUDDZamX9ldFkp9aw2lmBDLgkObEA4DWNJ9FYQ==}

  cors@2.8.5:
    resolution: {integrity: sha512-KIHbLJqu73RGr/hnbrO9uBeixNGuvSQjul/jdFvS/KFSIH1hWVd1ng7zOHx+YrEfInLG7q4n6GHQ9cDtxv/P6g==}
    engines: {node: '>= 0.10'}

  cosmiconfig@8.3.6:
    resolution: {integrity: sha512-kcZ6+W5QzcJ3P1Mt+83OUv/oHFqZHIx8DuxG6eZ5RGMERoLqp4BuGjhHLYGK+Kf5XVkQvqBSmAy/nGWN3qDgEA==}
    engines: {node: '>=14'}
    peerDependencies:
      typescript: '>=4.9.5'
    peerDependenciesMeta:
      typescript:
        optional: true

  create-jest@29.7.0:
    resolution: {integrity: sha512-Adz2bdH0Vq3F53KEMJOoftQFutWCukm6J24wbPWRO4k1kMY7gS7ds/uoJkNuV8wDCtWWnuwGcJwpWcih+zEW1Q==}
    engines: {node: ^14.15.0 || ^16.10.0 || >=18.0.0}
    hasBin: true

  create-require@1.1.1:
    resolution: {integrity: sha512-dcKFX3jn0MpIaXjisoRvexIJVEKzaq7z2rZKxf+MSr9TkdmHmsU4m2lcLojrj/FHl8mk5VxMmYA+ftRkP/3oKQ==}

  cross-spawn@7.0.6:
    resolution: {integrity: sha512-uV2QOWP2nWzsy2aMp8aRibhi9dlzF5Hgh5SHaB9OiTGEyDTiJJyx0uy51QXdyWbtAHNua4XJzUKca3OzKUd3vA==}
    engines: {node: '>= 8'}

  d@1.0.2:
    resolution: {integrity: sha512-MOqHvMWF9/9MX6nza0KgvFH4HpMU0EF5uUDXqX/BtxtU8NfB0QzRtJ8Oe/6SuS4kbhyzVJwjd97EA4PKrzJ8bw==}
    engines: {node: '>=0.12'}

  dargs@7.0.0:
    resolution: {integrity: sha512-2iy1EkLdlBzQGvbweYRFxmFath8+K7+AKB0TlhHWkNuH+TmovaMH/Wp7V7R4u7f4SnX3OgLsU9t1NI9ioDnUpg==}
    engines: {node: '>=8'}

  dayjs@1.11.13:
    resolution: {integrity: sha512-oaMBel6gjolK862uaPQOVTA7q3TZhuSvuMQAAglQDOWYO9A91IrAOUJEyKVlqJlHE0vq5p5UXxzdPfMH/x6xNg==}

  debug-fabulous@2.0.2:
    resolution: {integrity: sha512-XfAbX8/owqC+pjIg0/+3V1gp8TugJT7StX/TE1TYedjrRf7h7SgUAL/+gKoAQGPCLbSU5L5LPvDg4/cGn1E/WA==}
    engines: {node: '>= 8'}

  debug-logfmt@1.2.3:
    resolution: {integrity: sha512-Btc8hrSu2017BcECwhnkKtA7+9qBRv06x8igvJRRyDcZo1cmEbwp/OmLDSJFuJ/wgrdF7TbtGeVV6FCxagJoNQ==}
    engines: {node: '>= 8'}

  debug@2.6.9:
    resolution: {integrity: sha512-bC7ElrdJaJnPbAP+1EotYvqZsb3ecl5wi6Bfi6BJTUcNowp6cvspg0jXznRTKDjm/E7AdgFBVeAPVMNcKGsHMA==}
    peerDependencies:
      supports-color: '*'
    peerDependenciesMeta:
      supports-color:
        optional: true

  debug@4.4.1:
    resolution: {integrity: sha512-KcKCqiftBJcZr++7ykoDIEwSa3XWowTfNPo92BYxjXiyYEVrUQh2aLyhxBCwww+heortUFxEJYcRzosstTEBYQ==}
    engines: {node: '>=6.0'}
    peerDependencies:
      supports-color: '*'
    peerDependenciesMeta:
      supports-color:
        optional: true

  decamelize@1.2.0:
    resolution: {integrity: sha512-z2S+W9X73hAUUki+N+9Za2lBlun89zigOyGrsax+KUQ6wKW4ZoWpEYBkGhQjwAjjDCkWxhY0VKEhk8wzY7F5cA==}
    engines: {node: '>=0.10.0'}

  dedent@1.6.0:
    resolution: {integrity: sha512-F1Z+5UCFpmQUzJa11agbyPVMbpgT/qA3/SKyJ1jyBgm7dUcUEa8v9JwDkerSQXfakBwFljIxhOJqGkjUwZ9FSA==}
    peerDependencies:
      babel-plugin-macros: ^3.1.0
    peerDependenciesMeta:
      babel-plugin-macros:
        optional: true

  deep-extend@0.6.0:
    resolution: {integrity: sha512-LOHxIOaPYdHlJRtCQfDIVZtfw/ufM8+rVj649RIHzcm/vGwQRXFt6OPqIFWsm2XEMrNIEtWR64sY1LEKD2vAOA==}
    engines: {node: '>=4.0.0'}

  deep-is@0.1.4:
    resolution: {integrity: sha512-oIPzksmTg4/MriiaYGO+okXDT7ztn/w3Eptv/+gSIdMdKsJo0u4CfYNFJPy+4SKMuCqGw2wxnA+URMg3t8a/bQ==}

  deepmerge@4.3.1:
    resolution: {integrity: sha512-3sUqbMEc77XqpdNO7FRyRog+eW3ph+GYCbj+rK+uYyRMuwsVy0rMiVtPn+QJlKFvWP/1PYpapqYn0Me2knFn+A==}
    engines: {node: '>=0.10.0'}

  defaults@1.0.4:
    resolution: {integrity: sha512-eFuaLoy/Rxalv2kr+lqMlUnrDWV+3j4pljOIJgLIhI058IQfWJ7vXhyEIHu+HtC738klGALYxOKDO0bQP3tg8A==}

  define-data-property@1.1.4:
    resolution: {integrity: sha512-rBMvIzlpA8v6E+SJZoo++HAYqsLrkg7MSfIinMPFhmkorw7X+dOXVJQs+QT69zGkzMyfDnIMN2Wid1+NbL3T+A==}
    engines: {node: '>= 0.4'}

  delayed-stream@1.0.0:
    resolution: {integrity: sha512-ZySD7Nf91aLB0RxL4KGrKHBXl7Eds1DAmEdcoVawXnLD7SDhpNgtuII2aAkg7a7QS41jxPSZ17p4VdGnMHk3MQ==}
    engines: {node: '>=0.4.0'}

  delegates@1.0.0:
    resolution: {integrity: sha512-bd2L678uiWATM6m5Z1VzNCErI3jiGzt6HGY8OVICs40JQq/HALfbyNJmp0UDakEY4pMMaN0Ly5om/B1VI/+xfQ==}

  depd@2.0.0:
    resolution: {integrity: sha512-g7nH6P6dyDioJogAAGprGpCtVImJhpPk/roCzdb3fIh61/s/nPsfR6onyMwkCAR/OlC3yBC0lESvUoQEAssIrw==}
    engines: {node: '>= 0.8'}

  destroy@1.2.0:
    resolution: {integrity: sha512-2sJGJTaXIIaR1w4iJSNoN0hnMY7Gpc/n8D4qSCJw8QqFWXf7cuAgnEHxBpweaVcPevC2l3KpjYCx3NypQQgaJg==}
    engines: {node: '>= 0.8', npm: 1.2.8000 || >= 1.4.16}

  detect-libc@2.0.4:
    resolution: {integrity: sha512-3UDv+G9CsCKO1WKMGw9fwq/SWJYbI0c5Y7LU1AXYoDdbhE2AHQ6N6Nb34sG8Fj7T5APy8qXDCKuuIHd1BR0tVA==}
    engines: {node: '>=8'}

  detect-newline@3.1.0:
    resolution: {integrity: sha512-TLz+x/vEXm/Y7P7wn1EJFNLxYpUD4TgMosxY6fAVJUnJMbupHBOncxyWUG9OpTaH9EBD7uFI5LfEgmMOc54DsA==}
    engines: {node: '>=8'}

  dezalgo@1.0.4:
    resolution: {integrity: sha512-rXSP0bf+5n0Qonsb+SVVfNfIsimO4HEtmnIpPHY8Q1UCzKlQrDMfdobr8nJOOsRgWCyMRqeSBQzmWUMq7zvVig==}

  diff-sequences@29.6.3:
    resolution: {integrity: sha512-EjePK1srD3P08o2j4f0ExnylqRs5B9tJjcp9t1krH2qRi8CCdsYfwe9JgSLurFBWwq4uOlipzfk5fHNvwFKr8Q==}
    engines: {node: ^14.15.0 || ^16.10.0 || >=18.0.0}

  diff@4.0.2:
    resolution: {integrity: sha512-58lmxKSA4BNyLz+HHMUzlOEpg09FV+ev6ZMe3vJihgdxzgcwZ8VoEEPmALCZG9LmqfVoNMMKpttIYTVG6uDY7A==}
    engines: {node: '>=0.3.1'}

  dir-glob@3.0.1:
    resolution: {integrity: sha512-WkrWp9GR4KXfKGYzOLmTuGVi1UWFfws377n9cc55/tb6DuqyF6pcQ5AbiHEshaDpY9v6oaSr2XCDidGmMwdzIA==}
    engines: {node: '>=8'}

  doctrine@3.0.0:
    resolution: {integrity: sha512-yS+Q5i3hBf7GBkd4KG8a7eBNNWNGLTaEwwYWUijIYM7zrlYDM0BFXHjjPWlWZ1Rg7UaddZeIDmi9jF3HmqiQ2w==}
    engines: {node: '>=6.0.0'}

  dotenv-expand@10.0.0:
    resolution: {integrity: sha512-GopVGCpVS1UKH75VKHGuQFqS1Gusej0z4FyQkPdwjil2gNIv+LNsqBlboOzpJFZKVT95GkCyWJbBSdFEFUWI2A==}
    engines: {node: '>=12'}

  dotenv@16.4.5:
    resolution: {integrity: sha512-ZmdL2rui+eB2YwhsWzjInR8LldtZHGDoQ1ugH85ppHKwpUHL7j7rN0Ti9NCnGiQbhaZ11FpR+7ao1dNsmduNUg==}
    engines: {node: '>=12'}

  dotenv@16.5.0:
    resolution: {integrity: sha512-m/C+AwOAr9/W1UOIZUo232ejMNnJAJtYQjUbHoNTBNTJSvqzzDh7vnrei3o3r3m9blf6ZoDkvcw0VmozNRFJxg==}
    engines: {node: '>=12'}

  dotenv@17.0.0:
    resolution: {integrity: sha512-A0BJ5lrpJVSfnMMXjmeO0xUnoxqsBHWCoqqTnGwGYVdnctqXXUEhJOO7LxmgxJon9tEZFGpe0xPRX0h2v3AANQ==}
    engines: {node: '>=12'}

  dunder-proto@1.0.1:
    resolution: {integrity: sha512-KIN/nDJBQRcXw0MLVhZE9iQHmG68qAVIBg9CqmUYjmQIhgij9U5MFvrqkUL5FbtyyzZuOeOt0zdeRe4UY7ct+A==}
    engines: {node: '>= 0.4'}

  duplexer2@0.1.4:
    resolution: {integrity: sha512-asLFVfWWtJ90ZyOUHMqk7/S2w2guQKxUI2itj3d92ADHhxUSbCMGi1f1cBcJ7xM1To+pE/Khbwo1yuNbMEPKeA==}

  eastasianwidth@0.2.0:
    resolution: {integrity: sha512-I88TYZWc9XiYHRQ4/3c5rjjfgkjhLyW2luGIheGERbNQ6OY7yTybanSpDXZa8y7VUP9YmDcYa+eyq4ca7iLqWA==}

  ecdsa-sig-formatter@1.0.11:
    resolution: {integrity: sha512-nagl3RYrbNv6kQkeJIpt6NJZy8twLB/2vtz6yN9Z4vRKHN4/QZJIEbqohALSgwKdnksuY3k5Addp5lg8sVoVcQ==}

  ee-first@1.1.1:
    resolution: {integrity: sha512-WMwm9LhRUo+WUaRN+vRuETqG89IgZphVSNkdFgeb6sS/E4OrDIN7t48CAewSHXc6C8lefD8KKfr5vY61brQlow==}

  ejs@3.1.10:
    resolution: {integrity: sha512-UeJmFfOrAQS8OJWPZ4qtgHyWExa088/MtK5UEyoJGFH67cDEXkZSviOiKRCZ4Xij0zxI3JECgYs3oKx+AizQBA==}
    engines: {node: '>=0.10.0'}
    hasBin: true

  electron-to-chromium@1.5.173:
    resolution: {integrity: sha512-2bFhXP2zqSfQHugjqJIDFVwa+qIxyNApenmXTp9EjaKtdPrES5Qcn9/aSFy/NaP2E+fWG/zxKu/LBvY36p5VNQ==}

  emittery@0.13.1:
    resolution: {integrity: sha512-DeWwawk6r5yR9jFgnDKYt4sLS0LmHJJi3ZOnb5/JdbYwj3nW+FxQnHIjhBKz8YLC7oRNPVM9NQ47I3CVx34eqQ==}
    engines: {node: '>=12'}

  emoji-regex@8.0.0:
    resolution: {integrity: sha512-MSjYzcWNOA0ewAHpz0MxpYFvwg6yjy1NG3xteoqz644VCo/RPgnr1/GGt+ic3iJTzQ8Eu3TdM14SawnVUmGE6A==}

  emoji-regex@9.2.2:
    resolution: {integrity: sha512-L18DaJsXSUk2+42pv8mLs5jJT2hqFkFE4j21wOmgbUqsZ2hL72NsUU785g9RXgo3s0ZNgVl42TiHp3ZtOv/Vyg==}

  encodeurl@1.0.2:
    resolution: {integrity: sha512-TPJXq8JqFaVYm2CWmPvnP2Iyo4ZSM7/QKcSmuMLDObfpH5fi7RUGmd/rTDf+rut/saiDiQEeVTNgAmJEdAOx0w==}
    engines: {node: '>= 0.8'}

  encodeurl@2.0.0:
    resolution: {integrity: sha512-Q0n9HRi4m6JuGIV1eFlmvJB7ZEVxu93IrMyiMsGC0lrMJMWzRgx6WGquyfQgZVb31vhGgXnfmPNNXmxnOkRBrg==}
    engines: {node: '>= 0.8'}

  enhanced-resolve@5.18.2:
    resolution: {integrity: sha512-6Jw4sE1maoRJo3q8MsSIn2onJFbLTOjY9hlx4DZXmOKvLRd1Ok2kXmAGXaafL2+ijsJZ1ClYbl/pmqr9+k4iUQ==}
    engines: {node: '>=10.13.0'}

  error-ex@1.3.2:
    resolution: {integrity: sha512-7dFHNmqeFSEt2ZBsCriorKnn3Z2pj+fd9kmI6QoWw4//DL+icEBfc0U7qJCisqrTsKTjw4fNFy2pW9OqStD84g==}

  es-define-property@1.0.1:
    resolution: {integrity: sha512-e3nRfgfUZ4rNGL232gUgX06QNyyez04KdjFrF+LTRoOXmrOgFKDg4BCdsjW8EnT69eqdYGmRpJwiPVYNrCaW3g==}
    engines: {node: '>= 0.4'}

  es-errors@1.3.0:
    resolution: {integrity: sha512-Zf5H2Kxt2xjTvbJvP2ZWLEICxA6j+hAmMzIlypy4xcBg1vKVnx89Wy0GbS+kf5cwCVFFzdCFh2XSCFNULS6csw==}
    engines: {node: '>= 0.4'}

  es-module-lexer@1.7.0:
    resolution: {integrity: sha512-jEQoCwk8hyb2AZziIOLhDqpm5+2ww5uIE6lkO/6jcOCusfk6LhMHpXXfBLXTZ7Ydyt0j4VoUQv6uGNYbdW+kBA==}

  es-object-atoms@1.1.1:
    resolution: {integrity: sha512-FGgH2h8zKNim9ljj7dankFPcICIK9Cp5bm+c2gQSYePhpaG5+esrLODihIorn+Pe6FGJzWhXQotPv73jTaldXA==}
    engines: {node: '>= 0.4'}

  es-set-tostringtag@2.1.0:
    resolution: {integrity: sha512-j6vWzfrGVfyXxge+O0x5sh6cvxAog0a/4Rdd2K36zCMV5eJ+/+tOAngRO8cODMNWbVRdVlmGZQL2YS3yR8bIUA==}
    engines: {node: '>= 0.4'}

  es5-ext@0.10.64:
    resolution: {integrity: sha512-p2snDhiLaXe6dahss1LddxqEm+SkuDvV8dnIQG0MWjyHpcMNfXKPE+/Cc0y+PhxJX3A4xGNeFCj5oc0BUh6deg==}
    engines: {node: '>=0.10'}

  es6-iterator@2.0.3:
    resolution: {integrity: sha512-zw4SRzoUkd+cl+ZoE15A9o1oQd920Bb0iOJMQkQhl3jNc03YqVjAhG7scf9C5KWRU/R13Orf588uCC6525o02g==}

  es6-symbol@3.1.4:
    resolution: {integrity: sha512-U9bFFjX8tFiATgtkJ1zg25+KviIXpgRvRHS8sau3GfhVzThRQrOeksPeT0BWW2MNZs1OEWJ1DPXOQMn0KKRkvg==}
    engines: {node: '>=0.12'}

  es6-weak-map@2.0.3:
    resolution: {integrity: sha512-p5um32HOTO1kP+w7PRnB+5lQ43Z6muuMuIMffvDN8ZB4GcnjLBV6zGStpbASIMk4DCAvEaamhe2zhyCb/QXXsA==}

  escalade@3.2.0:
    resolution: {integrity: sha512-WUj2qlxaQtO4g6Pq5c29GTcWGDyd8itL8zTlipgECz3JesAiiOKotd8JU6otB3PACgG6xkJUyVhboMS+bje/jA==}
    engines: {node: '>=6'}

  escape-html@1.0.3:
    resolution: {integrity: sha512-NiSupZ4OeuGwr68lGIeym/ksIZMJodUGOSCZ/FSnTxcrekbvqrgdUxlJOMpijaKZVjAJrWrGs/6Jy8OMuyj9ow==}

  escape-string-regexp@1.0.5:
    resolution: {integrity: sha512-vbRorB5FUQWvla16U8R/qgaFIya2qGzwDrNmCZuYKrbdSUMG6I1ZCGQRefkRVhuOkIGVne7BQ35DSfo1qvJqFg==}
    engines: {node: '>=0.8.0'}

  escape-string-regexp@2.0.0:
    resolution: {integrity: sha512-UpzcLCXolUWcNu5HtVMHYdXJjArjsF9C0aNnquZYY4uW/Vu0miy5YoWvbV345HauVvcAUnpRuhMMcqTcGOY2+w==}
    engines: {node: '>=8'}

  escape-string-regexp@4.0.0:
    resolution: {integrity: sha512-TtpcNJ3XAzx3Gq8sWRzJaVajRs0uVxA2YAkdb1jm2YkPz4G6egUFAyA3n5vtEIZefPk5Wa4UXbKuS5fKkJWdgA==}
    engines: {node: '>=10'}

  eslint-config-prettier@9.1.0:
    resolution: {integrity: sha512-NSWl5BFQWEPi1j4TjVNItzYV7dZXZ+wP6I6ZhrBGpChQhZRUaElihE9uRRkcbRnNb76UMKDF3r+WTmNcGPKsqw==}
    hasBin: true
    peerDependencies:
      eslint: '>=7.0.0'

  eslint-plugin-prettier@5.5.0:
    resolution: {integrity: sha512-8qsOYwkkGrahrgoUv76NZi23koqXOGiiEzXMrT8Q7VcYaUISR+5MorIUxfWqYXN0fN/31WbSrxCxFkVQ43wwrA==}
    engines: {node: ^14.18.0 || >=16.0.0}
    peerDependencies:
      '@types/eslint': '>=8.0.0'
      eslint: '>=8.0.0'
      eslint-config-prettier: '>= 7.0.0 <10.0.0 || >=10.1.0'
      prettier: '>=3.0.0'
    peerDependenciesMeta:
      '@types/eslint':
        optional: true
      eslint-config-prettier:
        optional: true

  eslint-scope@5.1.1:
    resolution: {integrity: sha512-2NxwbF/hZ0KpepYN0cNbo+FN6XoK7GaHlQhgx/hIZl6Va0bF45RQOOwhLIy8lQDbuCiadSLCBnH2CFYquit5bw==}
    engines: {node: '>=8.0.0'}

  eslint-scope@7.2.2:
    resolution: {integrity: sha512-dOt21O7lTMhDM+X9mB4GX+DZrZtCUJPL/wlcTqxyrx5IvO0IYtILdtrQGQp+8n5S0gwSVmOf9NQrjMOgfQZlIg==}
    engines: {node: ^12.22.0 || ^14.17.0 || >=16.0.0}

  eslint-visitor-keys@3.4.3:
    resolution: {integrity: sha512-wpc+LXeiyiisxPlEkUzU6svyS1frIO3Mgxj1fdy7Pm8Ygzguax2N3Fa/D/ag1WqbOprdI+uY6wMUl8/a2G+iag==}
    engines: {node: ^12.22.0 || ^14.17.0 || >=16.0.0}

  eslint@8.57.1:
    resolution: {integrity: sha512-ypowyDxpVSYpkXr9WPv2PAZCtNip1Mv5KTW0SCurXv/9iOpcrH9PaqUElksqEB6pChqHGDRCFTyrZlGhnLNGiA==}
    engines: {node: ^12.22.0 || ^14.17.0 || >=16.0.0}
    deprecated: This version is no longer supported. Please see https://eslint.org/version-support for other options.
    hasBin: true

  esniff@2.0.1:
    resolution: {integrity: sha512-kTUIGKQ/mDPFoJ0oVfcmyJn4iBDRptjNVIzwIFR7tqWXdVI9xfA2RMwY/gbSpJG3lkdWNEjLap/NqVHZiJsdfg==}
    engines: {node: '>=0.10'}

  espree@9.6.1:
    resolution: {integrity: sha512-oruZaFkjorTpF32kDSI5/75ViwGeZginGGy2NoOSg3Q9bnwlnmDm4HLnkl0RE3n+njDXR037aY1+x58Z/zFdwQ==}
    engines: {node: ^12.22.0 || ^14.17.0 || >=16.0.0}

  esprima@4.0.1:
    resolution: {integrity: sha512-eGuFFw7Upda+g4p+QHvnW0RyTX/SVeJBDM/gCtMARO0cLuT2HcEKnTPvhjV6aGeqrCB/sbNop0Kszm0jsaWU4A==}
    engines: {node: '>=4'}
    hasBin: true

  esquery@1.6.0:
    resolution: {integrity: sha512-ca9pw9fomFcKPvFLXhBKUK90ZvGibiGOvRJNbjljY7s7uq/5YO4BOzcYtJqExdx99rF6aAcnRxHmcUHcz6sQsg==}
    engines: {node: '>=0.10'}

  esrecurse@4.3.0:
    resolution: {integrity: sha512-KmfKL3b6G+RXvP8N1vr3Tq1kL/oCFgn2NYXEtqP8/L3pKapUA4G8cFVaoF3SU323CD4XypR/ffioHmkti6/Tag==}
    engines: {node: '>=4.0'}

  estraverse@4.3.0:
    resolution: {integrity: sha512-39nnKffWz8xN1BU/2c79n9nB9HDzo0niYUqx6xyqUnyoAnQyyWpOTdZEeiCch8BBu515t4wp9ZmgVfVhn9EBpw==}
    engines: {node: '>=4.0'}

  estraverse@5.3.0:
    resolution: {integrity: sha512-MMdARuVEQziNTeJD8DgMqmhwR11BRQ/cBP+pLtYdSTnf3MIO8fFeiINEbX36ZdNlfU/7A9f3gUw49B3oQsvwBA==}
    engines: {node: '>=4.0'}

  esutils@2.0.3:
    resolution: {integrity: sha512-kVscqXk4OCp68SZ0dkgEKVi6/8ij300KBWTJq32P/dYeWTSwK41WyTxalN1eRmA5Z9UU/LX9D7FWSmV9SAYx6g==}
    engines: {node: '>=0.10.0'}

  etag@1.8.1:
    resolution: {integrity: sha512-aIL5Fx7mawVa300al2BnEE4iNvo1qETxLrPI/o05L7z6go7fCw1J6EQmbK4FmJ2AS7kgVF/KEZWufBfdClMcPg==}
    engines: {node: '>= 0.6'}

  event-emitter@0.3.5:
    resolution: {integrity: sha512-D9rRn9y7kLPnJ+hMq7S/nhvoKwwvVJahBi2BPmx3bvbsEdK3W9ii8cBSGjP+72/LnM4n6fo3+dkCX5FeTQruXA==}

  events@3.3.0:
    resolution: {integrity: sha512-mQw+2fkQbALzQ7V0MY0IqdnXNOeTtP4r0lN9z7AAawCXgqea7bDii20AYrIBrFd/Hx0M2Ocz6S111CaFkUcb0Q==}
    engines: {node: '>=0.8.x'}

  execa@5.1.1:
    resolution: {integrity: sha512-8uSpZZocAZRBAPIEINJj3Lo9HyGitllczc27Eh5YYojjMFMn8yHMDMaUHE2Jqfq05D/wucwI4JGURyXt1vchyg==}
    engines: {node: '>=10'}

  execa@8.0.1:
    resolution: {integrity: sha512-VyhnebXciFV2DESc+p6B+y0LjSm0krU4OgJN44qFAhBY0TJ+1V61tYD2+wHusZ6F9n5K+vl8k0sTy7PEfV4qpg==}
    engines: {node: '>=16.17'}

  exit@0.1.2:
    resolution: {integrity: sha512-Zk/eNKV2zbjpKzrsQ+n1G6poVbErQxJ0LBOJXaKZ1EViLzH+hrLu9cdXI4zw9dBQJslwBEpbQ2P1oS7nDxs6jQ==}
    engines: {node: '>= 0.8.0'}

  expect@29.7.0:
    resolution: {integrity: sha512-2Zks0hf1VLFYI1kbh0I5jP3KHHyCHpkfyHBzsSXRFgl/Bg9mWYfMW8oD+PdMPlEwy5HNsR9JutYy6pMeOh61nw==}
    engines: {node: ^14.15.0 || ^16.10.0 || >=18.0.0}

  express@4.21.2:
    resolution: {integrity: sha512-28HqgMZAmih1Czt9ny7qr6ek2qddF4FclbMzwhCREB6OFfH+rXAnuNCwo1/wFvrtbgsQDb4kSbX9de9lFbrXnA==}
    engines: {node: '>= 0.10.0'}

  ext@1.7.0:
    resolution: {integrity: sha512-6hxeJYaL110a9b5TEJSj0gojyHQAmA2ch5Os+ySCiA1QGdS697XWY1pzsrSjqA9LDEEgdB/KypIlR59RcLuHYw==}

  external-editor@3.1.0:
    resolution: {integrity: sha512-hMQ4CX1p1izmuLYyZqLMO/qGNw10wSv9QDCPfzXfyFrOaCSSoRfqE1Kf1s5an66J5JZC62NewG+mK49jOCtQew==}
    engines: {node: '>=4'}

  fast-deep-equal@3.1.3:
    resolution: {integrity: sha512-f3qQ9oQy9j2AhBe/H9VC91wLmKBCCU/gDOnKNAYG5hswO7BLKj09Hc5HYNz9cGI++xlpDCIgDaitVs03ATR84Q==}

  fast-diff@1.3.0:
    resolution: {integrity: sha512-VxPP4NqbUjj6MaAOafWeUn2cXWLcCtljklUtZf0Ind4XQ+QPtmA0b18zZy0jIQx+ExRVCR/ZQpBmik5lXshNsw==}

  fast-glob@3.3.3:
    resolution: {integrity: sha512-7MptL8U0cqcFdzIzwOTHoilX9x5BrNqye7Z/LuC7kCMRio1EMSyqRK3BEAUD7sXRq4iT4AzTVuZdhgQ2TCvYLg==}
    engines: {node: '>=8.6.0'}

  fast-json-stable-stringify@2.1.0:
    resolution: {integrity: sha512-lhd/wF+Lk98HZoTCtlVraHtfh5XYijIjalXck7saUtuanSDyLMxnHhSXEDJqHxD7msR8D0uCmqlkwjCV8xvwHw==}

  fast-levenshtein@2.0.6:
    resolution: {integrity: sha512-DCXu6Ifhqcks7TZKY3Hxp3y6qphY5SJZmrWMDrKcERSOXWQdMhU9Ig/PYrzyw/ul9jOIyh0N4M0tbC5hodg8dw==}

  fast-safe-stringify@2.1.1:
    resolution: {integrity: sha512-W+KJc2dmILlPplD/H4K9l9LcAHAfPtP6BY84uVLXQ6Evcz9Lcg33Y2z1IVblT6xdY54PXYVHEv+0Wpq8Io6zkA==}

  fast-uri@3.0.6:
    resolution: {integrity: sha512-Atfo14OibSv5wAp4VWNsFYE1AchQRTv9cBGWET4pZWHzYshFSS9NQI6I57rdKn9croWVMbYFbLhJ+yJvmZIIHw==}

  fastq@1.19.1:
    resolution: {integrity: sha512-GwLTyxkCXjXbxqIhTsMI2Nui8huMPtnxg7krajPJAjnEG/iiOS7i+zCtWGZR9G0NBKbXKh6X9m9UIsYX/N6vvQ==}

  fb-watchman@2.0.2:
    resolution: {integrity: sha512-p5161BqbuCaSnB8jIbzQHOlpgsPmK5rJVDfDKO91Axs5NC1uu3HRQm6wt9cd9/+GtQQIO53JdGXXoyDpTAsgYA==}

  fflate@0.8.2:
    resolution: {integrity: sha512-cPJU47OaAoCbg0pBvzsgpTPhmhqI5eJjh/JIu8tPj5q+T7iLvW/JAYUqmE7KOB4R1ZyEhzBaIQpQpardBF5z8A==}

  figures@3.2.0:
    resolution: {integrity: sha512-yaduQFRKLXYOGgEn6AZau90j3ggSOyiqXU0F9JZfeXYhNa+Jk4X+s45A2zg5jns87GAFa34BBm2kXw4XpNcbdg==}
    engines: {node: '>=8'}

  file-entry-cache@6.0.1:
    resolution: {integrity: sha512-7Gps/XWymbLk2QLYK4NzpMOrYjMhdIxXuIvy2QBsLE6ljuodKvdkWs/cpyJJ3CVIVpH0Oi1Hvg1ovbMzLdFBBg==}
    engines: {node: ^10.12.0 || >=12.0.0}

  file-type@20.4.1:
    resolution: {integrity: sha512-hw9gNZXUfZ02Jo0uafWLaFVPter5/k2rfcrjFJJHX/77xtSDOfJuEFb6oKlFV86FLP1SuyHMW1PSk0U9M5tKkQ==}
    engines: {node: '>=18'}

  filelist@1.0.4:
    resolution: {integrity: sha512-w1cEuf3S+DrLCQL7ET6kz+gmlJdbq9J7yXCSjK/OZCPA+qEN1WyF4ZAf0YYJa4/shHJra2t/d/r8SV4Ji+x+8Q==}

  fill-range@7.1.1:
    resolution: {integrity: sha512-YsGpe3WHLK8ZYi4tWDg2Jy3ebRz2rXowDxnld4bkQB00cc/1Zw9AWnC0i9ztDJitivtQvaI9KaLyKrc+hBW0yg==}
    engines: {node: '>=8'}

  finalhandler@1.3.1:
    resolution: {integrity: sha512-6BN9trH7bp3qvnrRyzsBz+g3lZxTNZTbVO2EV1CS0WIcDbawYVdYvGflME/9QP0h0pYlCDBCTjYa9nZzMDpyxQ==}
    engines: {node: '>= 0.8'}

  find-up@4.1.0:
    resolution: {integrity: sha512-PpOwAdQ/YlXQ2vj8a3h8IipDuYRi3wceVQQGYWxNINccq40Anw7BlsEXCMbt1Zt+OLA6Fq9suIpIWD0OsnISlw==}
    engines: {node: '>=8'}

  find-up@5.0.0:
    resolution: {integrity: sha512-78/PXT1wlLLDgTzDs7sjq9hzz0vXD+zn+7wypEe4fXQxCmdmqfGsEPQxmiCSQI3ajFV91bVSsvNtrJRiW6nGng==}
    engines: {node: '>=10'}

  find-versions@6.0.0:
    resolution: {integrity: sha512-2kCCtc+JvcZ86IGAz3Z2Y0A1baIz9fL31pH/0S1IqZr9Iwnjq8izfPtrCyQKO6TLMPELLsQMre7VDqeIKCsHkA==}
    engines: {node: '>=18'}

  flat-cache@3.2.0:
    resolution: {integrity: sha512-CYcENa+FtcUKLmhhqyctpclsq7QF38pKjZHsGNiSQF5r4FtoKDWabFDl3hzaEQMvT1LHEysw5twgLvpYYb4vbw==}
    engines: {node: ^10.12.0 || >=12.0.0}

  flatted@3.3.3:
    resolution: {integrity: sha512-GX+ysw4PBCz0PzosHDepZGANEuFCMLrnRTiEy9McGjmkCQYwRq4A/X786G/fjM/+OjsWSU1ZrY5qyARZmO/uwg==}

  follow-redirects@1.15.9:
    resolution: {integrity: sha512-gew4GsXizNgdoRyqmyfMHyAmXsZDk6mHkSxZFCzW9gwlbtOW44CDtYavM+y+72qD/Vq2l550kMF52DT8fOLJqQ==}
    engines: {node: '>=4.0'}
    peerDependencies:
      debug: '*'
    peerDependenciesMeta:
      debug:
        optional: true

  foreground-child@3.3.1:
    resolution: {integrity: sha512-gIXjKqtFuWEgzFRJA9WCQeSJLZDjgJUOMCMzxtvFq/37KojM1BFGufqsCy0r4qSQmYLsZYMeyRqzIWOMup03sw==}
    engines: {node: '>=14'}

  fork-ts-checker-webpack-plugin@9.0.2:
    resolution: {integrity: sha512-Uochze2R8peoN1XqlSi/rGUkDQpRogtLFocP9+PGu68zk1BDAKXfdeCdyVZpgTk8V8WFVQXdEz426VKjXLO1Gg==}
    engines: {node: '>=12.13.0', yarn: '>=1.0.0'}
    peerDependencies:
      typescript: '>3.6.0'
      webpack: ^5.11.0

  form-data@4.0.3:
    resolution: {integrity: sha512-qsITQPfmvMOSAdeyZ+12I1c+CKSstAFAwu+97zrnWAbIr5u8wfsExUzCesVLC8NgHuRUqNN4Zy6UPWUTRGslcA==}
    engines: {node: '>= 6'}

  formidable@2.1.5:
    resolution: {integrity: sha512-Oz5Hwvwak/DCaXVVUtPn4oLMLLy1CdclLKO1LFgU7XzDpVMUU5UjlSLpGMocyQNNk8F6IJW9M/YdooSn2MRI+Q==}

  forwarded@0.2.0:
    resolution: {integrity: sha512-buRG0fpBtRHSTCOASe6hD258tEubFoRLb4ZNA6NxMVHNw2gOcwHo9wyablzMzOA5z9xA9L1KNjk/Nt6MT9aYow==}
    engines: {node: '>= 0.6'}

  fresh@0.5.2:
    resolution: {integrity: sha512-zJ2mQYM18rEFOudeV4GShTGIQ7RbzA7ozbU9I/XBpm7kqgMywgmylMwXHxZJmkVoYkna9d2pVXVXPdYTP9ej8Q==}
    engines: {node: '>= 0.6'}

  fs-extra@10.1.0:
    resolution: {integrity: sha512-oRXApq54ETRj4eMiFzGnHWGy+zo5raudjuxN0b8H7s/RU2oW0Wvsx9O0ACRN/kRq9E8Vu/ReskGB5o3ji+FzHQ==}
    engines: {node: '>=12'}

  fs-extra@5.0.0:
    resolution: {integrity: sha512-66Pm4RYbjzdyeuqudYqhFiNBbCIuI9kgRqLPSHIlXHidW8NIQtVdkM1yeZ4lXwuhbTETv3EUGMNHAAw6hiundQ==}

  fs-minipass@1.2.7:
    resolution: {integrity: sha512-GWSSJGFy4e9GUeCcbIkED+bgAoFyj7XF1mV8rma3QW4NIqX9Kyx79N/PF61H5udOV3aY1IaMLs6pGbH71nlCTA==}

  fs-minipass@2.1.0:
    resolution: {integrity: sha512-V/JgOLFCS+R6Vcq0slCuaeWEdNC3ouDlJMNIsacH2VtALiu9mV4LPrHc5cDl8k5aw6J8jwgWWpiTo5RYhmIzvg==}
    engines: {node: '>= 8'}

  fs-monkey@1.0.6:
    resolution: {integrity: sha512-b1FMfwetIKymC0eioW7mTywihSQE4oLzQn1dB6rZB5fx/3NpNEdAWeCSMB+60/AeT0TCXsxzAlcYVEFCTAksWg==}

  fs.realpath@1.0.0:
    resolution: {integrity: sha512-OO0pH2lK6a0hZnAdau5ItzHPI6pUlvI7jMVnxUQRtw4owF2wk8lOSabtGDCTP4Ggrg2MbGnWO9X8K1t4+fGMDw==}

  fsevents@2.3.3:
    resolution: {integrity: sha512-5xoDfX+fL7faATnagmWPpbFtwh/R77WmMMqqHGS65C3vvB0YHrgF+B1YmZ3441tMj5n63k0212XNoJwzlhffQw==}
    engines: {node: ^8.16.0 || ^10.6.0 || >=11.0.0}
    os: [darwin]

  fstream@1.0.12:
    resolution: {integrity: sha512-WvJ193OHa0GHPEL+AycEJgxvBEwyfRkN1vhjca23OaPVMCaLCXTd5qAu82AjTcgP1UJmytkOKb63Ypde7raDIg==}
    engines: {node: '>=0.6'}
    deprecated: This package is no longer supported.

  function-bind@1.1.2:
    resolution: {integrity: sha512-7XHNxH7qX9xG5mIwxkhumTox/MIRNcOgDrxWsMt2pAr23WHp6MrRlN7FBSFpCpr+oVO0F744iUgR82nJMfG2SA==}

  function-timeout@1.0.2:
    resolution: {integrity: sha512-939eZS4gJ3htTHAldmyyuzlrD58P03fHG49v2JfFXbV6OhvZKRC9j2yAtdHw/zrp2zXHuv05zMIy40F0ge7spA==}
    engines: {node: '>=18'}

<<<<<<< HEAD
  gauge@1.2.7:
    resolution: {integrity: sha512-fVbU2wRE91yDvKUnrIaQlHKAWKY5e08PmztCrwuH5YVQ+Z/p3d0ny2T48o6uvAAXHIUnfaQdHkmxYbQft1eHVA==}
    deprecated: This package is no longer supported.

=======
>>>>>>> 970b078a
  gauge@3.0.2:
    resolution: {integrity: sha512-+5J6MS/5XksCuXq++uFRsnUd7Ovu1XenbeuIuNRJxYWjgQbPuFhT14lAvsWfqfAmnwluf1OwMjz39HjfLPci0Q==}
    engines: {node: '>=10'}
    deprecated: This package is no longer supported.

  gensync@1.0.0-beta.2:
    resolution: {integrity: sha512-3hN7NaskYvMDLQY55gnW3NQ+mesEAepTqlg+VEbj7zzqEMBVNhzcGYYeqFo/TlYz6eQiFcp1HcsCZO+nGgS8zg==}
    engines: {node: '>=6.9.0'}

  get-audio-duration@4.0.1:
    resolution: {integrity: sha512-sx1ZRXVRN+PZlnVq2ub4wnDfPtkL4kJFeI4/I7Su0UR1ckhCca3cDOvik2v2AjIY8oyHUnKaTOoTk3o1JYEaDw==}

  get-caller-file@2.0.5:
    resolution: {integrity: sha512-DyFP3BM/3YHTQOCUL/w0OZHR0lpKeGrxotcHWcqNEdnltqFwXVfhEBQ94eIo34AfQpo0rGki4cyIiftY06h2Fg==}
    engines: {node: 6.* || 8.* || >= 10.*}

  get-intrinsic@1.3.0:
    resolution: {integrity: sha512-9fSjSaos/fRIVIp+xSJlE6lfwhES7LNtKaCBIamHsjr2na1BiABJPo0mOjjz8GJDURarmCPGqaiVg5mfjb98CQ==}
    engines: {node: '>= 0.4'}

  get-package-type@0.1.0:
    resolution: {integrity: sha512-pjzuKtY64GYfWizNAJ0fr9VqttZkNiK2iS430LtIHzjBEr6bX8Am2zm4sW4Ro5wjWW5cAlRL1qAMTcXbjNAO2Q==}
    engines: {node: '>=8.0.0'}

  get-proto@1.0.1:
    resolution: {integrity: sha512-sTSfBjoXBp89JvIKIefqw7U2CCebsc74kiY6awiGogKtoSGbgjYE/G/+l9sF3MWFPNc9IcoOC4ODfKHfxFmp0g==}
    engines: {node: '>= 0.4'}

  get-stream@6.0.1:
    resolution: {integrity: sha512-ts6Wi+2j3jQjqi70w5AlN8DFnkSwC+MqmxEzdEALB2qXZYV3X/b1CTfgPLGJNMeAWxdPfU8FO1ms3NUfaHCPYg==}
    engines: {node: '>=10'}

  get-stream@8.0.1:
    resolution: {integrity: sha512-VaUJspBffn/LMCJVoMvSAdmscJyS1auj5Zulnn5UoYcY531UWmdwhRWkcGKnGU93m5HSXP9LP2usOryrBtQowA==}
    engines: {node: '>=16'}

  glob-parent@5.1.2:
    resolution: {integrity: sha512-AOIgSQCepiJYwP3ARnGx+5VnTu2HBYdzbGP45eLw1vr3zB3vZLeyed1sC9hnbcOc9/SrMyM5RPQrkGz4aS9Zow==}
    engines: {node: '>= 6'}

  glob-parent@6.0.2:
    resolution: {integrity: sha512-XxwI8EOhVQgWp6iDL+3b0r86f4d6AX6zSU55HfB4ydCEuXLXc5FcYeOu+nnGftS4TEju/11rt4KJPTMgbfmv4A==}
    engines: {node: '>=10.13.0'}

  glob-to-regexp@0.4.1:
    resolution: {integrity: sha512-lkX1HJXwyMcprw/5YUZc2s7DrpAiHB21/V+E1rHUrVNokkvB6bqMzT0VfV6/86ZNabt1k14YOIaT7nDvOX3Iiw==}

  glob@10.4.5:
    resolution: {integrity: sha512-7Bv8RF0k6xjo7d4A/PxYLbUCfb6c+Vpd2/mB2yRDlew7Jb5hEXiCD9ibfO7wpk8i4sevK6DFny9h7EYbM3/sHg==}
    hasBin: true

  glob@7.2.3:
    resolution: {integrity: sha512-nFR0zLpU2YCaRxwoCJvL6UvCH2JFyFVIvwTLsIf21AuHlMskA1hhTdk+LlYJtOlYt9v6dvszD2BGRqBL+iQK9Q==}
    deprecated: Glob versions prior to v9 are no longer supported

  globals@11.12.0:
    resolution: {integrity: sha512-WOBp/EEGUiIsJSp7wcv/y6MO+lV9UoncWqxuFfm8eBwzWNgyfBd6Gz+IeKQ9jCmyhoH99g15M3T+QaVHFjizVA==}
    engines: {node: '>=4'}

  globals@13.24.0:
    resolution: {integrity: sha512-AhO5QUcj8llrbG09iWhPU2B204J1xnPeL8kQmVorSsy+Sjj1sk8gIyh6cUocGmH4L0UuhAJy+hJMRA4mgA4mFQ==}
    engines: {node: '>=8'}

  globby@11.1.0:
    resolution: {integrity: sha512-jhIXaOzy1sb8IyocaruWSn1TjmnBVs8Ayhcy83rmxNJ8q2uWKCAj3CnJY+KpGSXCueAPc0i05kVvVKtP1t9S3g==}
    engines: {node: '>=10'}

  gopd@1.2.0:
    resolution: {integrity: sha512-ZUKRh6/kUFoAiTAtTYPZJ3hw9wNxx+BIBOijnlG9PnrJsCcSjs1wyyD6vJpaYtgnzDrKYRSqf3OO6Rfa93xsRg==}
    engines: {node: '>= 0.4'}

  graceful-fs@4.2.11:
    resolution: {integrity: sha512-RbJ5/jmFcNNCcDV5o9eTnBLJ/HszWV0P73bc+Ff4nS/rJj+YaS6IGyiOL0VoBYX+l1Wrl3k63h/KrH+nhJ0XvQ==}

  graphemer@1.4.0:
    resolution: {integrity: sha512-EtKwoO6kxCL9WO5xipiHTZlSzBm7WLT627TqC/uVRd0HKmq8NXyebnNYxDoBi7wt8eTWrUrKXCOVaFq9x1kgag==}

  has-flag@4.0.0:
    resolution: {integrity: sha512-EykJT/Q1KjTWctppgIAgfSO0tKVuZUjhgMr17kqTumMl6Afv3EISleU7qZUzoXDFTAHTDC4NOoG/ZxU3EvlMPQ==}
    engines: {node: '>=8'}

  has-own-prop@2.0.0:
    resolution: {integrity: sha512-Pq0h+hvsVm6dDEa8x82GnLSYHOzNDt7f0ddFa3FqcQlgzEiptPqL+XrOJNavjOzSYiYWIrgeVYYgGlLmnxwilQ==}
    engines: {node: '>=8'}

  has-property-descriptors@1.0.2:
    resolution: {integrity: sha512-55JNKuIW+vq4Ke1BjOTjM2YctQIvCT7GFzHwmfZPGo5wnrgkid0YQtnAleFSqumZm4az3n2BS+erby5ipJdgrg==}

  has-symbols@1.1.0:
    resolution: {integrity: sha512-1cDNdwJ2Jaohmb3sg4OmKaMBwuC48sYni5HUw2DvsC8LjGTLK9h+eb1X6RyuOHe4hT0ULCW68iomhjUoKUqlPQ==}
    engines: {node: '>= 0.4'}

  has-tostringtag@1.0.2:
    resolution: {integrity: sha512-NqADB8VjPFLM2V0VvHUewwwsw0ZWBaIdgo+ieHtK3hasLz4qeCRjYcqfB6AQrBggRKppKF8L52/VqdVsO47Dlw==}
    engines: {node: '>= 0.4'}

  has-unicode@2.0.1:
    resolution: {integrity: sha512-8Rf9Y83NBReMnx0gFzA8JImQACstCYWUplepDa9xprwwtmgEZUF0h/i5xSA625zB/I37EtrswSST6OXxwaaIJQ==}

  hasown@2.0.2:
    resolution: {integrity: sha512-0hJU9SCPvmMzIBdZFqNPXWa6dqh7WdH0cII9y+CyS8rG3nL48Bclra9HmKhVVUHyPWNH5Y7xDwAB7bfgSjkUMQ==}
    engines: {node: '>= 0.4'}

  html-escaper@2.0.2:
    resolution: {integrity: sha512-H2iMtd0I4Mt5eYiapRdIDjp+XzelXQ0tFE4JS7YFwFevXXMmOp9myNrUvCg0D6ws8iqkRPBfKHgbwig1SmlLfg==}

  http-errors@2.0.0:
    resolution: {integrity: sha512-FtwrG/euBzaEjYeRqOgly7G0qviiXoJWnvEH2Z1plBdXgbyjv34pHTSb9zoeHMyDy33+DWy5Wt9Wo+TURtOYSQ==}
    engines: {node: '>= 0.8'}

  https-proxy-agent@5.0.1:
    resolution: {integrity: sha512-dFcAjpTQFgoLMzC2VwU+C/CbS7uRL0lWmxDITmqm7C+7F0Odmj6s9l6alZc6AELXhrnggM2CeWSXHGOdX2YtwA==}
    engines: {node: '>= 6'}

  human-signals@2.1.0:
    resolution: {integrity: sha512-B4FFZ6q/T2jhhksgkbEW3HBvWIfDW85snkQgawt07S7J5QXTk6BkNV+0yAeZrM5QpMAdYlocGoljn0sJ/WQkFw==}
    engines: {node: '>=10.17.0'}

  human-signals@5.0.0:
    resolution: {integrity: sha512-AXcZb6vzzrFAUE61HnN4mpLqd/cSIwNQjtNWR0euPm6y0iqx3G4gOXaIDdtdDwZmhwe82LA6+zinmW4UBWVePQ==}
    engines: {node: '>=16.17.0'}

  iconv-lite@0.4.24:
    resolution: {integrity: sha512-v3MXnZAcvnywkTUEZomIActle7RXXeedOR31wwl7VlyoXO4Qi9arvSenNQWne1TcRwhCL1HwLI21bEqdpj8/rA==}
    engines: {node: '>=0.10.0'}

  ieee754@1.2.1:
    resolution: {integrity: sha512-dcyqhDvX1C46lXZcVqCpK+FtMRQVdIMN6/Df5js2zouUsqG7I6sFxitIC+7KYK29KdXOLHdu9zL4sFnoVQnqaA==}

  ignore@5.3.2:
    resolution: {integrity: sha512-hsBTNUqQTDwkWtcdYI2i06Y/nUBEsNEDJKjWdigLvegy8kDuJAS8uRlpkkcQpyEXL0Z/pjDy5HBmMjRCJ2gq+g==}
    engines: {node: '>= 4'}

  import-fresh@3.3.1:
    resolution: {integrity: sha512-TR3KfrTZTYLPB6jUjfx6MF9WcWrHL9su5TObK4ZkYgBdWKPOFoSoQIdEuTuR82pmtxH2spWG9h6etwfr1pLBqQ==}
    engines: {node: '>=6'}

  import-local@3.2.0:
    resolution: {integrity: sha512-2SPlun1JUPWoM6t3F0dw0FkCF/jWY8kttcY4f599GLTSjh2OCuuhdTkJQsEcZzBqbXZGKMK2OqW1oZsjtf/gQA==}
    engines: {node: '>=8'}
    hasBin: true

  imurmurhash@0.1.4:
    resolution: {integrity: sha512-JmXMZ6wuvDmLiHEml9ykzqO6lwFbof0GG4IkcGaENdCRDDmMVnny7s5HsIgHCbaq0w2MyPhDqkhTUgS2LU2PHA==}
    engines: {node: '>=0.8.19'}

  inflight@1.0.6:
    resolution: {integrity: sha512-k92I/b08q4wvFscXCLvqfsHCrjrF7yiXsQuIVvVE7N82W3+aqpzuUdBbfhWcy/FZR3/4IgflMgKLOsvPDrGCJA==}
    deprecated: This module is not supported, and leaks memory. Do not use it. Check out lru-cache if you want a good and tested way to coalesce async requests by a key value, which is much more comprehensive and powerful.

  inherits@2.0.4:
    resolution: {integrity: sha512-k/vGaX4/Yla3WzyMCvTQOXYeIHvqOKtnqBduzTHpzpQZzAskKMhZ2K+EnBiSM9zGSoIFeMpXKxa4dYeZIQqewQ==}

  ini@1.3.8:
    resolution: {integrity: sha512-JV/yugV2uzW5iMRSiZAyDtQd+nxtUnjeLt0acNdw98kKLrvuRVyB80tsREOE7yvGVgalhZ6RNXCmEHkUKBKxew==}

  inquirer@8.2.6:
    resolution: {integrity: sha512-M1WuAmb7pn9zdFRtQYk26ZBoY043Sse0wVDdk4Bppr+JOXyQYybdtvK+l9wUibhtjdjvtoiNy8tk+EgsYIUqKg==}
    engines: {node: '>=12.0.0'}

  inquirer@9.2.15:
    resolution: {integrity: sha512-vI2w4zl/mDluHt9YEQ/543VTCwPKWiHzKtm9dM2V0NdFcqEexDAjUHzO1oA60HRNaVifGXXM1tRRNluLVHa0Kg==}
    engines: {node: '>=18'}

  invert-kv@1.0.0:
    resolution: {integrity: sha512-xgs2NH9AE66ucSq4cNG1nhSFghr5l6tdL15Pk+jl46bmmBapgoaY/AacXyaDznAqmGL99TiLSQgO/XazFSKYeQ==}
    engines: {node: '>=0.10.0'}

  ipaddr.js@1.9.1:
    resolution: {integrity: sha512-0KI/607xoxSToH7GjN1FfSbLoU0+btTicjsQSWQlh/hZykN8KpmMf7uYwPW3R+akZ6R/w18ZlXSHBYXiYUPO3g==}
    engines: {node: '>= 0.10'}

  is-arrayish@0.2.1:
    resolution: {integrity: sha512-zz06S8t0ozoDXMG+ube26zeCTNXcKIPJZJi8hBrF4idCLms4CG9QtK7qBl1boi5ODzFpjswb5JPmHCbMpjaYzg==}

  is-binary-path@2.1.0:
    resolution: {integrity: sha512-ZMERYes6pDydyuGidse7OsHxtbI7WVeUEozgR/g7rd0xUimYNlvZRE/K2MgZTjWy725IfelLeVcEM97mmtRGXw==}
    engines: {node: '>=8'}

  is-core-module@2.16.1:
    resolution: {integrity: sha512-UfoeMA6fIJ8wTYFEUjelnaGI67v6+N7qXJEvQuIGa99l4xsCruSYOVSQ0uPANn4dAzm8lkYPaKLrrijLq7x23w==}
    engines: {node: '>= 0.4'}

  is-extglob@2.1.1:
    resolution: {integrity: sha512-SbKbANkN603Vi4jEZv49LeVJMn4yGwsbzZworEoyEiutsN3nJYdbO36zfhGJ6QEDpOZIFkDtnq5JRxmvl3jsoQ==}
    engines: {node: '>=0.10.0'}

  is-fullwidth-code-point@1.0.0:
    resolution: {integrity: sha512-1pqUqRjkhPJ9miNq9SwMfdvi6lBJcd6eFxvfaivQhaH3SgisfiuudvFntdKOmxuee/77l+FPjKrQjWvmPjWrRw==}
    engines: {node: '>=0.10.0'}

  is-fullwidth-code-point@3.0.0:
    resolution: {integrity: sha512-zymm5+u+sCsSWyD9qNaejV3DFvhCKclKdizYaJUuHA83RLjb7nSuGnddCHGv0hk+KY7BMAlsWeK4Ueg6EV6XQg==}
    engines: {node: '>=8'}

  is-generator-fn@2.1.0:
    resolution: {integrity: sha512-cTIB4yPYL/Grw0EaSzASzg6bBy9gqCofvWN8okThAYIxKJZC+udlRAmGbM0XLeniEJSs8uEgHPGuHSe1XsOLSQ==}
    engines: {node: '>=6'}

  is-glob@4.0.3:
    resolution: {integrity: sha512-xelSayHH36ZgE7ZWhli7pW34hNbNl8Ojv5KVmkJD4hBdD3th8Tfk9vYasLM+mXWOZhFkgZfxhLSnrwRr4elSSg==}
    engines: {node: '>=0.10.0'}

  is-interactive@1.0.0:
    resolution: {integrity: sha512-2HvIEKRoqS62guEC+qBjpvRubdX910WCMuJTZ+I9yvqKU2/12eSL549HMwtabb4oupdj2sMP50k+XJfB/8JE6w==}
    engines: {node: '>=8'}

  is-iojs@1.1.0:
    resolution: {integrity: sha512-tLn1j3wYSL6DkvEI+V/j0pKohpa5jk+ER74v6S4SgCXnjS0WA+DoZbwZBrrhgwksMvtuwndyGeG5F8YMsoBzSA==}

  is-number@7.0.0:
    resolution: {integrity: sha512-41Cifkg6e8TylSpdtTpeLVMqvSBEVzTttHvERD741+pnZ8ANv0004MRL43QKPDlK9cGvNp6NZWZUBlbGXYxxng==}
    engines: {node: '>=0.12.0'}

  is-path-inside@3.0.3:
    resolution: {integrity: sha512-Fd4gABb+ycGAmKou8eMftCupSir5lRxqf4aD/vd0cD2qc4HL07OjCeuHMr8Ro4CoMaeCKDB0/ECBOVWjTwUvPQ==}
    engines: {node: '>=8'}

  is-promise@2.2.2:
    resolution: {integrity: sha512-+lP4/6lKUBfQjZ2pdxThZvLUAafmZb8OAxFb8XXtiQmS35INgr85hdOGoEs124ez1FCnZJt6jau/T+alh58QFQ==}

  is-stream@2.0.1:
    resolution: {integrity: sha512-hFoiJiTl63nn+kstHGBtewWSKnQLpyb155KHheA1l39uvtO9nWIop1p3udqPcUd/xbF1VLMO4n7OI6p7RbngDg==}
    engines: {node: '>=8'}

  is-stream@3.0.0:
    resolution: {integrity: sha512-LnQR4bZ9IADDRSkvpqMGvt/tEJWclzklNgSw48V5EAaAeDd6qGvN8ei6k5p0tvxSR171VmGyHuTiAOfxAbr8kA==}
    engines: {node: ^12.20.0 || ^14.13.1 || >=16.0.0}

  is-unicode-supported@0.1.0:
    resolution: {integrity: sha512-knxG2q4UC3u8stRGyAVJCOdxFmv5DZiRcdlIaAQXAbSfJya+OhopNotLQrstBhququ4ZpuKbDc/8S6mgXgPFPw==}
    engines: {node: '>=10'}

  is-unix@2.0.10:
    resolution: {integrity: sha512-CcasZSEOQUoE7JHy56se4wyRhdJfjohuMWYmceSTaDY4naKyd1fpLiY8rJsIT6AKfVstQAhHJOfPx7jcUxK61Q==}
    engines: {node: '>= 12'}

<<<<<<< HEAD
  isarray@0.0.1:
    resolution: {integrity: sha512-D2S+3GLxWH+uhrNEcoh/fnmYeP8E8/zHl644d/jdA0g2uyXvy3sb0qxotE+ne0LtccHknQzWwZEzhak7oJ0COQ==}

  isarray@1.0.0:
    resolution: {integrity: sha512-VLghIWNM6ELQzo7zwmcg0NmTVyWKYjvIeM83yjp0wRDTmUnrM678fQbcKBo6n2CJEF0szoG//ytg+TKla89ALQ==}

=======
>>>>>>> 970b078a
  isexe@2.0.0:
    resolution: {integrity: sha512-RHxMLp9lnKHGHRng9QFhRCMbYAcVpn69smSGcq3f36xjgVVWThj4qqLbTLlq7Ssj8B+fIQ1EuCEGI2lKsyQeIw==}

  istanbul-lib-coverage@3.2.2:
    resolution: {integrity: sha512-O8dpsF+r0WV/8MNRKfnmrtCWhuKjxrq2w+jpzBL5UZKTi2LeVWnWOmWRxFlesJONmc+wLAGvKQZEOanko0LFTg==}
    engines: {node: '>=8'}

  istanbul-lib-instrument@5.2.1:
    resolution: {integrity: sha512-pzqtp31nLv/XFOzXGuvhCb8qhjmTVo5vjVk19XE4CRlSWz0KoeJ3bw9XsA7nOp9YBf4qHjwBxkDzKcME/J29Yg==}
    engines: {node: '>=8'}

  istanbul-lib-instrument@6.0.3:
    resolution: {integrity: sha512-Vtgk7L/R2JHyyGW07spoFlB8/lpjiOLTjMdms6AFMraYt3BaJauod/NGrfnVG/y4Ix1JEuMRPDPEj2ua+zz1/Q==}
    engines: {node: '>=10'}

  istanbul-lib-report@3.0.1:
    resolution: {integrity: sha512-GCfE1mtsHGOELCU8e/Z7YWzpmybrx/+dSTfLrvY8qRmaY6zXTKWn6WQIjaAFw069icm6GVMNkgu0NzI4iPZUNw==}
    engines: {node: '>=10'}

  istanbul-lib-source-maps@4.0.1:
    resolution: {integrity: sha512-n3s8EwkdFIJCG3BPKBYvskgXGoy88ARzvegkitk60NxRdwltLOTaH7CUiMRXvwYorl0Q712iEjcWB+fK/MrWVw==}
    engines: {node: '>=10'}

  istanbul-reports@3.1.7:
    resolution: {integrity: sha512-BewmUXImeuRk2YY0PVbxgKAysvhRPUQE0h5QRM++nVWyubKGV0l8qQ5op8+B2DOmwSe63Jivj0BjkPQVf8fP5g==}
    engines: {node: '>=8'}

  iterare@1.2.1:
    resolution: {integrity: sha512-RKYVTCjAnRthyJes037NX/IiqeidgN1xc3j1RjFfECFp28A1GVwK9nA+i0rJPaHqSZwygLzRnFlzUuHFoWWy+Q==}
    engines: {node: '>=6'}

  jackspeak@3.4.3:
    resolution: {integrity: sha512-OGlZQpz2yfahA/Rd1Y8Cd9SIEsqvXkLVoSw/cgwhnhFMDbsQFeZYoJJ7bIZBS9BcamUW96asq/npPWugM+RQBw==}

  jake@10.9.2:
    resolution: {integrity: sha512-2P4SQ0HrLQ+fw6llpLnOaGAvN2Zu6778SJMrCUwns4fOoG9ayrTiZk3VV8sCPkVZF8ab0zksVpS8FDY5pRCNBA==}
    engines: {node: '>=10'}
    hasBin: true

  jest-changed-files@29.7.0:
    resolution: {integrity: sha512-fEArFiwf1BpQ+4bXSprcDc3/x4HSzL4al2tozwVpDFpsxALjLYdyiIK4e5Vz66GQJIbXJ82+35PtysofptNX2w==}
    engines: {node: ^14.15.0 || ^16.10.0 || >=18.0.0}

  jest-circus@29.7.0:
    resolution: {integrity: sha512-3E1nCMgipcTkCocFwM90XXQab9bS+GMsjdpmPrlelaxwD93Ad8iVEjX/vvHPdLPnFf+L40u+5+iutRdA1N9myw==}
    engines: {node: ^14.15.0 || ^16.10.0 || >=18.0.0}

  jest-cli@29.7.0:
    resolution: {integrity: sha512-OVVobw2IubN/GSYsxETi+gOe7Ka59EFMR/twOU3Jb2GnKKeMGJB5SGUUrEz3SFVmJASUdZUzy83sLNNQ2gZslg==}
    engines: {node: ^14.15.0 || ^16.10.0 || >=18.0.0}
    hasBin: true
    peerDependencies:
      node-notifier: ^8.0.1 || ^9.0.0 || ^10.0.0
    peerDependenciesMeta:
      node-notifier:
        optional: true

  jest-config@29.7.0:
    resolution: {integrity: sha512-uXbpfeQ7R6TZBqI3/TxCU4q4ttk3u0PJeC+E0zbfSoSjq6bJ7buBPxzQPL0ifrkY4DNu4JUdk0ImlBUYi840eQ==}
    engines: {node: ^14.15.0 || ^16.10.0 || >=18.0.0}
    peerDependencies:
      '@types/node': '*'
      ts-node: '>=9.0.0'
    peerDependenciesMeta:
      '@types/node':
        optional: true
      ts-node:
        optional: true

  jest-diff@29.7.0:
    resolution: {integrity: sha512-LMIgiIrhigmPrs03JHpxUh2yISK3vLFPkAodPeo0+BuF7wA2FoQbkEg1u8gBYBThncu7e1oEDUfIXVuTqLRUjw==}
    engines: {node: ^14.15.0 || ^16.10.0 || >=18.0.0}

  jest-docblock@29.7.0:
    resolution: {integrity: sha512-q617Auw3A612guyaFgsbFeYpNP5t2aoUNLwBUbc/0kD1R4t9ixDbyFTHd1nok4epoVFpr7PmeWHrhvuV3XaJ4g==}
    engines: {node: ^14.15.0 || ^16.10.0 || >=18.0.0}

  jest-each@29.7.0:
    resolution: {integrity: sha512-gns+Er14+ZrEoC5fhOfYCY1LOHHr0TI+rQUHZS8Ttw2l7gl+80eHc/gFf2Ktkw0+SIACDTeWvpFcv3B04VembQ==}
    engines: {node: ^14.15.0 || ^16.10.0 || >=18.0.0}

  jest-environment-node@29.7.0:
    resolution: {integrity: sha512-DOSwCRqXirTOyheM+4d5YZOrWcdu0LNZ87ewUoywbcb2XR4wKgqiG8vNeYwhjFMbEkfju7wx2GYH0P2gevGvFw==}
    engines: {node: ^14.15.0 || ^16.10.0 || >=18.0.0}

  jest-get-type@29.6.3:
    resolution: {integrity: sha512-zrteXnqYxfQh7l5FHyL38jL39di8H8rHoecLH3JNxH3BwOrBsNeabdap5e0I23lD4HHI8W5VFBZqG4Eaq5LNcw==}
    engines: {node: ^14.15.0 || ^16.10.0 || >=18.0.0}

  jest-haste-map@29.7.0:
    resolution: {integrity: sha512-fP8u2pyfqx0K1rGn1R9pyE0/KTn+G7PxktWidOBTqFPLYX0b9ksaMFkhK5vrS3DVun09pckLdlx90QthlW7AmA==}
    engines: {node: ^14.15.0 || ^16.10.0 || >=18.0.0}

  jest-leak-detector@29.7.0:
    resolution: {integrity: sha512-kYA8IJcSYtST2BY9I+SMC32nDpBT3J2NvWJx8+JCuCdl/CR1I4EKUJROiP8XtCcxqgTTBGJNdbB1A8XRKbTetw==}
    engines: {node: ^14.15.0 || ^16.10.0 || >=18.0.0}

  jest-matcher-utils@29.7.0:
    resolution: {integrity: sha512-sBkD+Xi9DtcChsI3L3u0+N0opgPYnCRPtGcQYrgXmR+hmt/fYfWAL0xRXYU8eWOdfuLgBe0YCW3AFtnRLagq/g==}
    engines: {node: ^14.15.0 || ^16.10.0 || >=18.0.0}

  jest-message-util@29.7.0:
    resolution: {integrity: sha512-GBEV4GRADeP+qtB2+6u61stea8mGcOT4mCtrYISZwfu9/ISHFJ/5zOMXYbpBE9RsS5+Gb63DW4FgmnKJ79Kf6w==}
    engines: {node: ^14.15.0 || ^16.10.0 || >=18.0.0}

  jest-mock@29.7.0:
    resolution: {integrity: sha512-ITOMZn+UkYS4ZFh83xYAOzWStloNzJFO2s8DWrE4lhtGD+AorgnbkiKERe4wQVBydIGPx059g6riW5Btp6Llnw==}
    engines: {node: ^14.15.0 || ^16.10.0 || >=18.0.0}

  jest-pnp-resolver@1.2.3:
    resolution: {integrity: sha512-+3NpwQEnRoIBtx4fyhblQDPgJI0H1IEIkX7ShLUjPGA7TtUTvI1oiKi3SR4oBR0hQhQR80l4WAe5RrXBwWMA8w==}
    engines: {node: '>=6'}
    peerDependencies:
      jest-resolve: '*'
    peerDependenciesMeta:
      jest-resolve:
        optional: true

  jest-regex-util@29.6.3:
    resolution: {integrity: sha512-KJJBsRCyyLNWCNBOvZyRDnAIfUiRJ8v+hOBQYGn8gDyF3UegwiP4gwRR3/SDa42g1YbVycTidUF3rKjyLFDWbg==}
    engines: {node: ^14.15.0 || ^16.10.0 || >=18.0.0}

  jest-resolve-dependencies@29.7.0:
    resolution: {integrity: sha512-un0zD/6qxJ+S0et7WxeI3H5XSe9lTBBR7bOHCHXkKR6luG5mwDDlIzVQ0V5cZCuoTgEdcdwzTghYkTWfubi+nA==}
    engines: {node: ^14.15.0 || ^16.10.0 || >=18.0.0}

  jest-resolve@29.7.0:
    resolution: {integrity: sha512-IOVhZSrg+UvVAshDSDtHyFCCBUl/Q3AAJv8iZ6ZjnZ74xzvwuzLXid9IIIPgTnY62SJjfuupMKZsZQRsCvxEgA==}
    engines: {node: ^14.15.0 || ^16.10.0 || >=18.0.0}

  jest-runner@29.7.0:
    resolution: {integrity: sha512-fsc4N6cPCAahybGBfTRcq5wFR6fpLznMg47sY5aDpsoejOcVYFb07AHuSnR0liMcPTgBsA3ZJL6kFOjPdoNipQ==}
    engines: {node: ^14.15.0 || ^16.10.0 || >=18.0.0}

  jest-runtime@29.7.0:
    resolution: {integrity: sha512-gUnLjgwdGqW7B4LvOIkbKs9WGbn+QLqRQQ9juC6HndeDiezIwhDP+mhMwHWCEcfQ5RUXa6OPnFF8BJh5xegwwQ==}
    engines: {node: ^14.15.0 || ^16.10.0 || >=18.0.0}

  jest-snapshot@29.7.0:
    resolution: {integrity: sha512-Rm0BMWtxBcioHr1/OX5YCP8Uov4riHvKPknOGs804Zg9JGZgmIBkbtlxJC/7Z4msKYVbIJtfU+tKb8xlYNfdkw==}
    engines: {node: ^14.15.0 || ^16.10.0 || >=18.0.0}

  jest-util@29.7.0:
    resolution: {integrity: sha512-z6EbKajIpqGKU56y5KBUgy1dt1ihhQJgWzUlZHArA/+X2ad7Cb5iF+AK1EWVL/Bo7Rz9uurpqw6SiBCefUbCGA==}
    engines: {node: ^14.15.0 || ^16.10.0 || >=18.0.0}

  jest-validate@29.7.0:
    resolution: {integrity: sha512-ZB7wHqaRGVw/9hST/OuFUReG7M8vKeq0/J2egIGLdvjHCmYqGARhzXmtgi+gVeZ5uXFF219aOc3Ls2yLg27tkw==}
    engines: {node: ^14.15.0 || ^16.10.0 || >=18.0.0}

  jest-watcher@29.7.0:
    resolution: {integrity: sha512-49Fg7WXkU3Vl2h6LbLtMQ/HyB6rXSIX7SqvBLQmssRBGN9I0PNvPmAmCWSOY6SOvrjhI/F7/bGAv9RtnsPA03g==}
    engines: {node: ^14.15.0 || ^16.10.0 || >=18.0.0}

  jest-worker@27.5.1:
    resolution: {integrity: sha512-7vuh85V5cdDofPyxn58nrPjBktZo0u9x1g8WtjQol+jZDaE+fhN+cIvTj11GndBnMnyfrUOG1sZQxCdjKh+DKg==}
    engines: {node: '>= 10.13.0'}

  jest-worker@29.7.0:
    resolution: {integrity: sha512-eIz2msL/EzL9UFTFFx7jBTkeZfku0yUAyZZZmJ93H2TYEiroIx2PQjEXcwYtYl8zXCxb+PAmA2hLIt/6ZEkPHw==}
    engines: {node: ^14.15.0 || ^16.10.0 || >=18.0.0}

  jest@29.7.0:
    resolution: {integrity: sha512-NIy3oAFp9shda19hy4HK0HRTWKtPJmGdnvywu01nOqNC2vZg+Z+fvJDxpMQA88eb2I9EcafcdjYgsDthnYTvGw==}
    engines: {node: ^14.15.0 || ^16.10.0 || >=18.0.0}
    hasBin: true
    peerDependencies:
      node-notifier: ^8.0.1 || ^9.0.0 || ^10.0.0
    peerDependenciesMeta:
      node-notifier:
        optional: true

  js-tokens@4.0.0:
    resolution: {integrity: sha512-RdJUflcE3cUzKiMqQgsCu06FPu9UdIJO0beYbPhHN4k6apgJtifcoCtT9bcxOpYBtpD2kCM6Sbzg4CausW/PKQ==}

  js-yaml@3.14.1:
    resolution: {integrity: sha512-okMH7OXXJ7YrN9Ok3/SXrnu4iX9yOk+25nqX4imS2npuvTYDmo/QEZoqwZkYaIDk3jVvBOTOIEgEhaLOynBS9g==}
    hasBin: true

  js-yaml@4.1.0:
    resolution: {integrity: sha512-wpxZs9NoxZaJESJGIZTyDEaYpl0FKSA+FB9aJiyemKhMwkxQg63h4T1KJgUGHpTqPDNRcmmYLugrRjJlBtWvRA==}
    hasBin: true

  jsesc@3.1.0:
    resolution: {integrity: sha512-/sM3dO2FOzXjKQhJuo0Q173wf2KOo8t4I8vHy6lF9poUp7bKT0/NHE8fPX23PwfhnykfqnC2xRxOnVw5XuGIaA==}
    engines: {node: '>=6'}
    hasBin: true

  json-buffer@3.0.1:
    resolution: {integrity: sha512-4bV5BfR2mqfQTJm+V5tPPdf+ZpuhiIvTuAB5g8kcrXOZpTT/QwwVRWBywX1ozr6lEuPdbHxwaJlm9G6mI2sfSQ==}

  json-parse-even-better-errors@2.3.1:
    resolution: {integrity: sha512-xyFwyhro/JEof6Ghe2iz2NcXoj2sloNsWr/XsERDK/oiPCfaNhl5ONfp+jQdAZRQQ0IJWNzH9zIZF7li91kh2w==}

  json-schema-traverse@0.4.1:
    resolution: {integrity: sha512-xbbCH5dCYU5T8LcEhhuh7HJ88HXuW3qsI3Y0zOZFKfZEHcpWiHU/Jxzk629Brsab/mMiHQti9wMP+845RPe3Vg==}

  json-schema-traverse@1.0.0:
    resolution: {integrity: sha512-NM8/P9n3XjXhIZn1lLhkFaACTOURQXjWhV4BA/RnOv8xvgqtqpAX9IO4mRQxSx1Rlo4tqzeqb0sOlruaOy3dug==}

  json-stable-stringify-without-jsonify@1.0.1:
    resolution: {integrity: sha512-Bdboy+l7tA3OGW6FjyFHWkP5LuByj1Tk33Ljyq0axyzdk9//JSi2u3fP1QSmd1KNwq6VOKYGlAu87CisVir6Pw==}

  json5@2.2.3:
    resolution: {integrity: sha512-XmOWe7eyHYH14cLdVPoyg+GOH3rYX++KpzrylJwSW98t3Nk+U8XOl8FWKOgwtzdb8lXGf6zYwDUzeHMWfxasyg==}
    engines: {node: '>=6'}
    hasBin: true

  jsonc-parser@3.2.1:
    resolution: {integrity: sha512-AilxAyFOAcK5wA1+LeaySVBrHsGQvUFCDWXKpZjzaL0PqW+xfBOttn8GNtWKFWqneyMZj41MWF9Kl6iPWLwgOA==}

  jsonc-parser@3.3.1:
    resolution: {integrity: sha512-HUgH65KyejrUFPvHFPbqOY0rsFip3Bo5wb4ngvdi1EpCYWUQDC5V+Y7mZws+DLkr4M//zQJoanu1SP+87Dv1oQ==}

  jsonfile@4.0.0:
    resolution: {integrity: sha512-m6F1R3z8jjlf2imQHS2Qez5sjKWQzbuuhuJ/FKYFRZvPE3PuHcSMVZzfsLhGVOkfd20obL5SWEBew5ShlquNxg==}

  jsonfile@6.1.0:
    resolution: {integrity: sha512-5dgndWOriYSm5cnYaJNhalLNDKOqFwyDB/rr1E9ZsGciGvKPs8R2xYGCacuf3z6K1YKDz182fd+fY3cn3pMqXQ==}

  jsonwebtoken@9.0.2:
    resolution: {integrity: sha512-PRp66vJ865SSqOlgqS8hujT5U4AOgMfhrwYIuIhfKaoSCZcirrmASQr8CX7cUg+RMih+hgznrjp99o+W4pJLHQ==}
    engines: {node: '>=12', npm: '>=6'}

  jwa@1.4.2:
    resolution: {integrity: sha512-eeH5JO+21J78qMvTIDdBXidBd6nG2kZjg5Ohz/1fpa28Z4CcsWUzJ1ZZyFq/3z3N17aZy+ZuBoHljASbL1WfOw==}

  jws@3.2.2:
    resolution: {integrity: sha512-YHlZCB6lMTllWDtSPHz/ZXTsi8S00usEV6v1tjq8tOUZzw7DpSDWVXjXDre6ed1w/pd495ODpHZYSdkRTsa0HA==}

  keyv@4.5.4:
    resolution: {integrity: sha512-oxVHkHR/EJf2CNXnWxRLW6mg7JyCCUcG0DtEGmL2ctUo1PNTin1PUil+r/+4r5MpVgC/fn1kjsx7mjSujKqIpw==}

  kleur@3.0.3:
    resolution: {integrity: sha512-eTIzlVOSUR+JxdDFepEYcBMtZ9Qqdef+rnzWdRZuMbOywu5tO2w2N7rqjoANZ5k9vywhL6Br1VRjUIgTQx4E8w==}
    engines: {node: '>=6'}

  lcid@1.0.0:
    resolution: {integrity: sha512-YiGkH6EnGrDGqLMITnGjXtGmNtjoXw9SVUzcaos8RBi7Ps0VBylkq+vOcY9QE5poLasPCR849ucFUkl0UzUyOw==}
    engines: {node: '>=0.10.0'}

  leven@3.1.0:
    resolution: {integrity: sha512-qsda+H8jTaUaN/x5vzW2rzc+8Rw4TAQ/4KjB46IwK5VH+IlVeeeje/EoZRpiXvIqjFgK84QffqPztGI3VBLG1A==}
    engines: {node: '>=6'}

  levn@0.4.1:
    resolution: {integrity: sha512-+bT2uH4E5LGE7h/n3evcS/sQlJXCpIp6ym8OWJ5eV6+67Dsql/LaaT7qJBAt2rzfoa/5QBGBhxDix1dMt2kQKQ==}
    engines: {node: '>= 0.8.0'}

  libphonenumber-js@1.12.9:
    resolution: {integrity: sha512-VWwAdNeJgN7jFOD+wN4qx83DTPMVPPAUyx9/TUkBXKLiNkuWWk6anV0439tgdtwaJDrEdqkvdN22iA6J4bUCZg==}

  lines-and-columns@1.2.4:
    resolution: {integrity: sha512-7ylylesZQ/PV29jhEDl3Ufjo6ZX7gCqJr5F7PKrqc93v7fzSymt1BpwEU8nAUXs8qzzvqhbjhK5QZg6Mt/HkBg==}

  listenercount@1.0.1:
    resolution: {integrity: sha512-3mk/Zag0+IJxeDrxSgaDPy4zZ3w05PRZeJNnlWhzFz5OkX49J4krc+A8X2d2M69vGMBEX0uyl8M+W+8gH+kBqQ==}

  loader-runner@4.3.0:
    resolution: {integrity: sha512-3R/1M+yS3j5ou80Me59j7F9IMs4PXs3VqRrm0TU3AbKPxlmpoY1TNscJV/oGJXo8qCatFGTfDbY6W6ipGOYXfg==}
    engines: {node: '>=6.11.5'}

  locate-path@5.0.0:
    resolution: {integrity: sha512-t7hw9pI+WvuwNJXwk5zVHpyhIqzg2qTlklJOf0mVxGSbe3Fp2VieZcduNYjaLDoy6p9uGpQEGWG87WpMKlNq8g==}
    engines: {node: '>=8'}

  locate-path@6.0.0:
    resolution: {integrity: sha512-iPZK6eYjbxRu3uB4/WZ3EsEIMJFMqAoopl3R+zuq0UjcAm/MO6KCweDgPfP3elTztoKP3KtnVHxTn2NHBSDVUw==}
    engines: {node: '>=10'}

  lodash.includes@4.3.0:
    resolution: {integrity: sha512-W3Bx6mdkRTGtlJISOvVD/lbqjTlPPUDTMnlXZFnVwi9NKJ6tiAk6LVdlhZMm17VZisqhKcgzpO5Wz91PCt5b0w==}

  lodash.isboolean@3.0.3:
    resolution: {integrity: sha512-Bz5mupy2SVbPHURB98VAcw+aHh4vRV5IPNhILUCsOzRmsTmSQ17jIuqopAentWoehktxGd9e/hbIXq980/1QJg==}

  lodash.isinteger@4.0.4:
    resolution: {integrity: sha512-DBwtEWN2caHQ9/imiNeEA5ys1JoRtRfY3d7V9wkqtbycnAmTvRRmbHKDV4a0EYc678/dia0jrte4tjYwVBaZUA==}

  lodash.isnumber@3.0.3:
    resolution: {integrity: sha512-QYqzpfwO3/CWf3XP+Z+tkQsfaLL/EnUlXWVkIk5FUPc4sBdTehEqZONuyRt2P67PXAk+NXmTBcc97zw9t1FQrw==}

  lodash.isplainobject@4.0.6:
    resolution: {integrity: sha512-oSXzaWypCMHkPC3NvBEaPHf0KsA5mvPrOPgQWDsbg8n7orZ290M0BmC/jgRZ4vcJ6DTAhjrsSYgdsW/F+MFOBA==}

  lodash.isstring@4.0.1:
    resolution: {integrity: sha512-0wJxfxH1wgO3GrbuP+dTTk7op+6L41QCXbGINEmD+ny/G/eCqGzxyCsh7159S+mgDDcoarnBw6PC1PS5+wUGgw==}

  lodash.memoize@4.1.2:
    resolution: {integrity: sha512-t7j+NzmgnQzTAYXcsHYLgimltOV1MXHtlOWf6GjL9Kj8GK5FInw5JotxvbOs+IvV1/Dzo04/fCGfLVs7aXb4Ag==}

  lodash.merge@4.6.2:
    resolution: {integrity: sha512-0KpjqXRVvrYyCsX1swR/XTK0va6VQkQM6MNo7PqW77ByjAhoARA8EfrP1N4+KlKj8YS0ZUCtRT/YUuhyYDujIQ==}

  lodash.once@4.1.1:
    resolution: {integrity: sha512-Sb487aTOCr9drQVL8pIxOzVhafOjZN9UU54hiN8PU3uAiSV7lx1yYNpbNmex2PK6dSJoNTSJUUswT651yww3Mg==}

  lodash.pad@4.5.1:
    resolution: {integrity: sha512-mvUHifnLqM+03YNzeTBS1/Gr6JRFjd3rRx88FHWUvamVaT9k2O/kXha3yBSOwB9/DTQrSTLJNHvLBBt2FdX7Mg==}

  lodash.padend@4.6.1:
    resolution: {integrity: sha512-sOQs2aqGpbl27tmCS1QNZA09Uqp01ZzWfDUoD+xzTii0E7dSQfRKcRetFwa+uXaxaqL+TKm7CgD2JdKP7aZBSw==}

  lodash.padstart@4.6.1:
    resolution: {integrity: sha512-sW73O6S8+Tg66eY56DBk85aQzzUJDtpoXFBgELMd5P/SotAguo+1kYO6RuYgXxA4HJH3LFTFPASX6ET6bjfriw==}

  lodash@4.17.21:
    resolution: {integrity: sha512-v2kDEe57lecTulaDIuNTPy3Ry4gLGJ6Z1O3vE1krgXZNrsQ+LFTGHVxVjcXPs17LhbZVGedAJv8XZ1tvj5FvSg==}

  log-symbols@4.1.0:
    resolution: {integrity: sha512-8XPvpAA8uyhfteu8pIvQxpJZ7SYYdpUivZpGy6sFsBuKRY/7rQGavedeB8aK+Zkyq6upMFVL/9AW6vOYzfRyLg==}
    engines: {node: '>=10'}

  lru-cache@10.4.3:
    resolution: {integrity: sha512-JNAzZcXrCt42VGLuYz0zfAzDfAvJWW6AfYlDBQyDV5DClI2m5sAmK+OIO7s59XfsRsWHp02jAJrRadPRGTt6SQ==}

  lru-cache@5.1.1:
    resolution: {integrity: sha512-KpNARQA3Iwv+jTA0utUVVbrh+Jlrr1Fv0e56GGzAFOXN7dk/FviaDW8LHmK52DlcH4WP2n6gI8vN1aesBFgo9w==}

  lru-queue@0.1.0:
    resolution: {integrity: sha512-BpdYkt9EvGl8OfWHDQPISVpcl5xZthb+XPsbELj5AQXxIC8IriDZIQYjBJPEm5rS420sjZ0TLEzRcq5KdBhYrQ==}

<<<<<<< HEAD
  m3u8stream@0.8.6:
    resolution: {integrity: sha512-LZj8kIVf9KCphiHmH7sbFQTVe4tOemb202fWwvJwR9W5ENW/1hxJN6ksAWGhQgSBSa3jyWhnjKU1Fw1GaOdbyA==}
    engines: {node: '>=12'}

=======
>>>>>>> 970b078a
  magic-string@0.30.8:
    resolution: {integrity: sha512-ISQTe55T2ao7XtlAStud6qwYPZjE4GK1S/BeVPus4jrq6JuOnQ00YKQC581RWhR122W7msZV263KzVeLoqidyQ==}
    engines: {node: '>=12'}

  make-dir@3.1.0:
    resolution: {integrity: sha512-g3FeP20LNwhALb/6Cz6Dd4F2ngze0jz7tbzrD2wAV+o9FeNHe4rL+yK2md0J/fiSf1sa1ADhXqi5+oVwOM/eGw==}
    engines: {node: '>=8'}

  make-dir@4.0.0:
    resolution: {integrity: sha512-hXdUTZYIVOt1Ex//jAQi+wTZZpUpwBj/0QsOzqegb3rGMMeJiSEu5xLHnYfBrRV4RH2+OCSOO95Is/7x1WJ4bw==}
    engines: {node: '>=10'}

  make-error@1.3.6:
    resolution: {integrity: sha512-s8UhlNe7vPKomQhC1qFelMokr/Sc3AgNbso3n74mVPA5LTZwkB9NlXf4XPamLxJE8h0gh73rM94xvwRT2CVInw==}

  makeerror@1.0.12:
    resolution: {integrity: sha512-JmqCvUhmt43madlpFzG4BQzG2Z3m6tvQDNKdClZnO3VbIudJYmxsT0FNJMeiB2+JTSlTQTSbU8QdesVmwJcmLg==}

  math-intrinsics@1.1.0:
    resolution: {integrity: sha512-/IXtbwEk5HTPyEwyKX6hGkYXxM9nbj64B+ilVJnC/R6B0pH5G4V3b0pVbL7DBj4tkhBAppbQUlf6F6Xl9LHu1g==}
    engines: {node: '>= 0.4'}

  media-typer@0.3.0:
    resolution: {integrity: sha512-dq+qelQ9akHpcOl/gUVRTxVIOkAJ1wR3QAvb4RsVjS8oVoFjDGTc679wJYmUmknUF5HwMLOgb5O+a3KxfWapPQ==}
    engines: {node: '>= 0.6'}

  memfs@3.5.3:
    resolution: {integrity: sha512-UERzLsxzllchadvbPs5aolHh65ISpKpM+ccLbOJ8/vvpBKmAWf+la7dXFy7Mr0ySHbdHrFv5kGFCUHHe6GFEmw==}
    engines: {node: '>= 4.0.0'}

  memoizee@0.4.17:
    resolution: {integrity: sha512-DGqD7Hjpi/1or4F/aYAspXKNm5Yili0QDAFAY4QYvpqpgiY6+1jOfqpmByzjxbWd/T9mChbCArXAbDAsTm5oXA==}
    engines: {node: '>=0.12'}

<<<<<<< HEAD
  memory-stream@0.0.3:
    resolution: {integrity: sha512-q0D3m846qY6ZkIt+19ZemU5vH56lpOZZwoJc3AICARKh/menBuayQUjAGPrqtHQQMUYERSdOrej92J9kz7LgYA==}

=======
>>>>>>> 970b078a
  merge-descriptors@1.0.3:
    resolution: {integrity: sha512-gaNvAS7TZ897/rVaZ0nMtAyxNyi/pdbjbAwUpFQpN70GqnVfOiXpeUUMKRBmzXaSQ8DdTX4/0ms62r2K+hE6mQ==}

  merge-stream@2.0.0:
    resolution: {integrity: sha512-abv/qOcuPfk3URPfDzmZU1LKmuw8kT+0nIHvKrKgFrwifol/doWcdA4ZqsWQ8ENrFKkd67Mfpo/LovbIUsbt3w==}

  merge2@1.4.1:
    resolution: {integrity: sha512-8q7VEgMJW4J8tcfVPy8g09NcQwZdbwFEqhe/WZkoIzjn/3TGDwtOCYtXGxA3O8tPzpczCCDgv+P2P5y00ZJOOg==}
    engines: {node: '>= 8'}

  methods@1.1.2:
    resolution: {integrity: sha512-iclAHeNqNm68zFtnZ0e+1L2yUIdvzNoauKU4WBA3VvH/vPFieF7qfRlwUZU+DA9P9bPXIS90ulxoUoCH23sV2w==}
    engines: {node: '>= 0.6'}

  micromatch@4.0.8:
    resolution: {integrity: sha512-PXwfBhYu0hBCPw8Dn0E+WDYb7af3dSLVWKi3HGv84IdF4TyFoC0ysxFd0Goxw7nSv4T/PzEJQxsYsEiFCKo2BA==}
    engines: {node: '>=8.6'}

  mime-db@1.52.0:
    resolution: {integrity: sha512-sPU4uV7dYlvtWJxwwxHD0PuihVNiE7TyAbQ5SWxDCB9mUYvOgroQOwYQQOKPJ8CIbE+1ETVlOoK1UC2nU3gYvg==}
    engines: {node: '>= 0.6'}

  mime-types@2.1.35:
    resolution: {integrity: sha512-ZDY+bPm5zTTF+YpCrAU9nK0UgICYPT0QtT1NZWFv4s++TNkcgVaT0g6+4R2uI4MjQjzysHB1zxuWL50hzaeXiw==}
    engines: {node: '>= 0.6'}

  mime@1.6.0:
    resolution: {integrity: sha512-x0Vn8spI+wuJ1O6S7gnbaQg8Pxh4NNHb7KSINmEWKiPE4RKOplvijn+NkmYmmRgP68mc70j2EbeTFRsrswaQeg==}
    engines: {node: '>=4'}
    hasBin: true

  mime@2.6.0:
    resolution: {integrity: sha512-USPkMeET31rOMiarsBNIHZKLGgvKc/LrjofAnBlOttf5ajRvqiRA8QsenbcooctK6d6Ts6aqZXBA+XbkKthiQg==}
    engines: {node: '>=4.0.0'}
    hasBin: true

  mimic-fn@2.1.0:
    resolution: {integrity: sha512-OqbOk5oEQeAZ8WXWydlu9HJjz9WVdEIvamMCcXmuqUYjTknH/sqsWvhQ3vgwKFRR1HpjvNBKQ37nbJgYzGqGcg==}
    engines: {node: '>=6'}

  mimic-fn@4.0.0:
    resolution: {integrity: sha512-vqiC06CuhBTUdZH+RYl8sFrL096vA45Ok5ISO6sE/Mr1jRbGH4Csnhi8f3wKVl7x8mO4Au7Ir9D3Oyv1VYMFJw==}
    engines: {node: '>=12'}

<<<<<<< HEAD
  miniget@4.2.3:
    resolution: {integrity: sha512-SjbDPDICJ1zT+ZvQwK0hUcRY4wxlhhNpHL9nJOB2MEAXRGagTljsO8MEDzQMTFf0Q8g4QNi8P9lEm/g7e+qgzA==}
    engines: {node: '>=12'}

=======
>>>>>>> 970b078a
  minimatch@3.1.2:
    resolution: {integrity: sha512-J7p63hRiAjw1NDEww1W7i37+ByIrOWO5XQQAzZ3VOcL0PNybwpfmV/N05zFAzwQ9USyEcX6t3UO+K5aqBQOIHw==}

  minimatch@5.1.6:
    resolution: {integrity: sha512-lKwV/1brpG6mBUFHtb7NUmtABCb2WZZmm2wNiOA5hAb8VdCS4B3dtMWyvcoViccwAW/COERjXLt0zP1zXUN26g==}
    engines: {node: '>=10'}

  minimatch@9.0.3:
    resolution: {integrity: sha512-RHiac9mvaRw0x3AYRgDC1CxAP7HTcNrrECeA8YYJeWnpo+2Q5CegtZjaotWTWxDG3UeGA1coE05iH1mPjT/2mg==}
    engines: {node: '>=16 || 14 >=14.17'}

  minimatch@9.0.5:
    resolution: {integrity: sha512-G6T0ZX48xgozx7587koeX9Ys2NYy6Gmv//P89sEte9V9whIapMNF4idKxnW2QtCcLiTWlb/wfCabAtAFWhhBow==}
    engines: {node: '>=16 || 14 >=14.17'}

  minimist@1.2.8:
    resolution: {integrity: sha512-2yyAR8qBkN3YuheJanUpWC5U3bb5osDywNB8RzDVlDwDHbocAJveqqj1u8+SVD7jkWT4yvsHCpWqqWqAxb0zCA==}

  minipass@2.9.0:
    resolution: {integrity: sha512-wxfUjg9WebH+CUDX/CdbRlh5SmfZiy/hpkxaRI16Y9W56Pa75sWgd/rvFilSgrauD9NyFymP/+JFV3KwzIsJeg==}

  minipass@3.3.6:
    resolution: {integrity: sha512-DxiNidxSEK+tHG6zOIklvNOwm3hvCrbUrdtzY74U6HKTJxvIDfOUL5W5P2Ghd3DTkhhKPYGqeNUIh5qcM4YBfw==}
    engines: {node: '>=8'}

  minipass@5.0.0:
    resolution: {integrity: sha512-3FnjYuehv9k6ovOEbyOswadCDPX1piCfhV8ncmYtHOjuPwylVWsghTLo7rabjC3Rx5xD4HDx8Wm1xnMF7S5qFQ==}
    engines: {node: '>=8'}

  minipass@7.1.2:
    resolution: {integrity: sha512-qOOzS1cBTWYF4BH8fVePDBOO9iptMnGUEZwNc/cMWnTV2nVLZ7VoNWEPHkYczZA0pdoA7dl6e7FL659nX9S2aw==}
    engines: {node: '>=16 || 14 >=14.17'}

  minizlib@1.3.3:
    resolution: {integrity: sha512-6ZYMOEnmVsdCeTJVE0W9ZD+pVnE8h9Hma/iOwwRDsdQoePpoX56/8B6z3P9VNwppJuBKNRuFDRNRqRWexT9G9Q==}

  minizlib@2.1.2:
    resolution: {integrity: sha512-bAxsR8BVfj60DWXHE3u30oHzfl4G7khkSuPW+qvpd7jFRHm7dLxOjUk1EHACJ/hxLY8phGJ0YhYHZo7jil7Qdg==}
    engines: {node: '>= 8'}

  mkdirp@0.5.6:
    resolution: {integrity: sha512-FP+p8RB8OWpF3YZBCrP5gtADmtXApB5AMLn+vdyA+PyxCjrCs00mjyUozssO33cwDeT3wNGdLxJ5M//YqtHAJw==}
    hasBin: true

  mkdirp@1.0.4:
    resolution: {integrity: sha512-vVqVZQyf3WLx2Shd0qJ9xuvqgAyKPLAiqITEtqW0oIUjzo3PePDd6fW9iFz30ef7Ysp/oiWqbhszeGWW2T6Gzw==}
    engines: {node: '>=10'}
    hasBin: true

  ms@2.0.0:
    resolution: {integrity: sha512-Tpp60P6IUJDTuOq/5Z8cdskzJujfwqfOTkrwIwj7IRISpnkJnT6SyJ4PCPnGMoFjC9ddhal5KVIYtAt97ix05A==}

  ms@2.1.3:
    resolution: {integrity: sha512-6FlzubTLZG3J2a/NVCAleEhjzq5oxgHyaCU9yYXvcLsvoVaHJq/s5xXI6/XXP6tz7R9xAOtHnSO/tXtF3WRTlA==}

  multer@2.0.1:
    resolution: {integrity: sha512-Ug8bXeTIUlxurg8xLTEskKShvcKDZALo1THEX5E41pYCD2sCVub5/kIRIGqWNoqV6szyLyQKV6mD4QUrWE5GCQ==}
    engines: {node: '>= 10.16.0'}

  mute-stream@0.0.8:
    resolution: {integrity: sha512-nnbWWOkoWyUsTjKrhgD0dcz22mdkSnpYqbEjIm2nhwhuxlSkpywJmBo8h0ZqJdkp73mb90SssHkN4rsRaBAfAA==}

  mute-stream@1.0.0:
    resolution: {integrity: sha512-avsJQhyd+680gKXyG/sQc0nXaC6rBkPOfyHYcFb9+hdkqQkR9bdnkJ0AMZhke0oesPqIO+mFFJ+IdBc7mst4IA==}
    engines: {node: ^14.17.0 || ^16.13.0 || >=18.0.0}

  nan@2.15.0:
    resolution: {integrity: sha512-8ZtvEnA2c5aYCZYd1cvgdnU6cqwixRoYg70xPLWUws5ORTa/lnw+u4amixRS/Ac5U5mQVgp9pnlSUnbNWFaWZQ==}

  natural-compare@1.4.0:
    resolution: {integrity: sha512-OWND8ei3VtNC9h7V60qff3SVobHr996CTwgxubgyQYEpg290h9J0buyECNNJexkFm5sOajh5G116RYA1c8ZMSw==}

  negotiator@0.6.3:
    resolution: {integrity: sha512-+EUsqGPLsM+j/zdChZjsnX51g4XrHFOIXwfnCVPGlQk/k5giakcKsuxCObBRu6DSm9opw/O6slWbJdghQM4bBg==}
    engines: {node: '>= 0.6'}

  neo-async@2.6.2:
    resolution: {integrity: sha512-Yd3UES5mWCSqR+qNT93S3UoYUkqAZ9lLg8a7g9rimsWmYGK8cVToA4/sF3RrshdyV3sAGMXVUmpMYOw+dLpOuw==}

  next-tick@1.1.0:
    resolution: {integrity: sha512-CXdUiJembsNjuToQvxayPZF9Vqht7hewsvy2sOWafLvi2awflj9mOC6bHIg50orX8IJvWKY9wYQ/zB2kogPslQ==}

  node-abort-controller@3.1.1:
    resolution: {integrity: sha512-AGK2yQKIjRuqnc6VkX2Xj5d+QW8xZ87pa1UK6yA6ouUyuxfHuMP6umE5QK7UmTeOAymo+Zx1Fxiuw9rVx8taHQ==}

  node-addon-api@5.1.0:
    resolution: {integrity: sha512-eh0GgfEkpnoWDq+VY8OyvYhFEzBk6jIYbRKdIlyTiAXIVJ8PyBaKb0rp7oDtoddbdoHWhq8wwr+XZ81F1rpNdA==}

  node-emoji@1.11.0:
    resolution: {integrity: sha512-wo2DpQkQp7Sjm2A0cq+sN7EHKO6Sl0ctXeBdFZrL9T9+UywORbufTcTZxom8YqpLQt/FqNMUkOpkZrJVYSKD3A==}

  node-fetch@2.7.0:
    resolution: {integrity: sha512-c4FRfUm/dbcWZ7U+1Wq0AwCyFL+3nt2bEw05wfxSz+DWpWsitgmSgYmy2dQdWyKC1694ELPqMs/YzUSNozLt8A==}
    engines: {node: 4.x || >=6.0.0}
    peerDependencies:
      encoding: ^0.1.0
    peerDependenciesMeta:
      encoding:
        optional: true

  node-ffmpeg@0.0.3:
    resolution: {integrity: sha512-4XkaoqexpMYhLMv32zypmc7O3jTlY2Mi7iMSjtMs5BlX3SNMkVhOfkWE0XY7FA1jhb3FCU+OSQPYM2JAZryJuw==}

  node-int64@0.4.0:
    resolution: {integrity: sha512-O5lz91xSOeoXP6DulyHfllpq+Eg00MWitZIbtPfoSEvqIHdl5gfcY6hYzDWnj0qD5tz52PI08u9qUvSVeUBeHw==}

  node-releases@2.0.19:
    resolution: {integrity: sha512-xxOWJsBKtzAq7DY0J+DTzuz58K8e7sJbdgwkbMWQe8UYB6ekmsQ45q0M/tJDsGaZmbC+l7n57UV8Hl5tHxO9uw==}

  nopt@5.0.0:
    resolution: {integrity: sha512-Tbj67rffqceeLpcRXrT7vKAN8CwfPeIBgM7E6iBkmKLV7bEMwpGgYLGv0jACUsECaa/vuxP0IjEont6umdMgtQ==}
    engines: {node: '>=6'}
    hasBin: true

  normalize-path@3.0.0:
    resolution: {integrity: sha512-6eZs5Ls3WtCisHWp9S2GUy8dqkpGi4BVSz3GaqiE6ezub0512ESztXUwUB6C6IKbQkY2Pnb/mD4WYojCRwcwLA==}
    engines: {node: '>=0.10.0'}

  npm-run-path@4.0.1:
    resolution: {integrity: sha512-S48WzZW777zhNIrn7gxOlISNAqi9ZC/uQFnRdbeIHhZhCA6UqpkOT8T1G7BvfdgP4Er8gF4sUbaS0i7QvIfCWw==}
    engines: {node: '>=8'}

  npm-run-path@5.3.0:
    resolution: {integrity: sha512-ppwTtiJZq0O/ai0z7yfudtBpWIoxM8yE6nHi1X47eFR2EWORqfbu6CnPlNsjeN683eT0qG6H/Pyf9fCcvjnnnQ==}
    engines: {node: ^12.20.0 || ^14.13.1 || >=16.0.0}

<<<<<<< HEAD
  npmlog@1.2.1:
    resolution: {integrity: sha512-1J5KqSRvESP6XbjPaXt2H6qDzgizLTM7x0y1cXIjP2PpvdCqyNC7TO3cPRKsuYlElbi/DwkzRRdG2zpmE0IktQ==}
    deprecated: This package is no longer supported.

=======
>>>>>>> 970b078a
  npmlog@5.0.1:
    resolution: {integrity: sha512-AqZtDUWOMKs1G/8lwylVjrdYgqA4d9nu8hc+0gzRxlDb1I10+FHBGMXs6aiQHFdCUUlqH99MUMuLfzWDNDtfxw==}
    deprecated: This package is no longer supported.

  number-is-nan@1.0.1:
    resolution: {integrity: sha512-4jbtZXNAsfZbAHiiqjLPBiCl16dES1zI4Hpzzxw61Tk+loF+sBDBKx1ICKKKwIqQ7M0mFn1TmkN7euSncWgHiQ==}
    engines: {node: '>=0.10.0'}

  oauth@0.10.2:
    resolution: {integrity: sha512-JtFnB+8nxDEXgNyniwz573xxbKSOu3R8D40xQKqcjwJ2CDkYqUDI53o6IuzDJBx60Z8VKCm271+t8iFjakrl8Q==}

  object-assign@4.1.1:
    resolution: {integrity: sha512-rJgTQnkUnH1sFw8yT6VSU3zD3sWmu6sZhIseY8VX+GRu3P6F7Fu+JNDoXfklElbLJSnc3FUQHVe4cU5hj+BcUg==}
    engines: {node: '>=0.10.0'}

  object-inspect@1.13.4:
    resolution: {integrity: sha512-W67iLl4J2EXEGTbfeHCffrjDfitvLANg0UlX3wFUUSTx92KXRFegMHUVgSqE+wvhAbi4WqjGg9czysTV2Epbew==}
    engines: {node: '>= 0.4'}

  on-finished@2.4.1:
    resolution: {integrity: sha512-oVlzkg3ENAhCk2zdv7IJwd/QUD4z2RxRwpkcGY8psCVcCYZNq4wYnVWALHM+brtuJjePWiYF/ClmuDr8Ch5+kg==}
    engines: {node: '>= 0.8'}

  once@1.4.0:
    resolution: {integrity: sha512-lNaJgI+2Q5URQBkccEKHTQOPaXdUxnZZElQTZY0MFUAuaEqe1E+Nyvgdz/aIyNi6Z9MzO5dv1H8n58/GELp3+w==}

  onetime@5.1.2:
    resolution: {integrity: sha512-kbpaSSGJTWdAY5KPVeMOKXSrPtr8C8C7wodJbcsd51jRnmD+GZu8Y0VoU6Dm5Z4vWr0Ig/1NKuWRKf7j5aaYSg==}
    engines: {node: '>=6'}

  onetime@6.0.0:
    resolution: {integrity: sha512-1FlR+gjXK7X+AsAHso35MnyN5KqGwJRi/31ft6x0M194ht7S+rWAvd7PHss9xSKMzE0asv1pyIHaJYq+BbacAQ==}
    engines: {node: '>=12'}

  optionator@0.9.4:
    resolution: {integrity: sha512-6IpQ7mKUxRcZNLIObR0hz7lxsapSSIYNZJwXPGeF0mTVqGKFIXj1DQcMoT22S3ROcLyY/rz0PWaWZ9ayWmad9g==}
    engines: {node: '>= 0.8.0'}

  ora@5.4.1:
    resolution: {integrity: sha512-5b6Y85tPxZZ7QytO+BQzysW31HJku27cRIlkbAXaNx+BdcVi+LlRFmVXzeF6a7JCwJpyw5c4b+YSVImQIrBpuQ==}
    engines: {node: '>=10'}

  os-locale@1.4.0:
    resolution: {integrity: sha512-PRT7ZORmwu2MEFt4/fv3Q+mEfN4zetKxufQrkShY2oGvUms9r8otu5HfdyIFHkYXjO7laNsoVGmM2MANfuTA8g==}
    engines: {node: '>=0.10.0'}

  os-tmpdir@1.0.2:
    resolution: {integrity: sha512-D2FR03Vir7FIu45XBY20mTb+/ZSWB00sjU9jdQXt83gDrI4Ztz5Fs7/yy74g2N5SVQY4xY1qDr4rNddwYRVX0g==}
    engines: {node: '>=0.10.0'}

  p-limit@2.3.0:
    resolution: {integrity: sha512-//88mFWSJx8lxCzwdAABTJL2MyWB12+eIY7MDL2SqLmAkeKU9qxRvWuSyTjm3FUmpBEMuFfckAIqEaVGUDxb6w==}
    engines: {node: '>=6'}

  p-limit@3.1.0:
    resolution: {integrity: sha512-TYOanM3wGwNGsZN2cVTYPArw454xnXj5qmWF1bEoAc4+cU/ol7GVh7odevjp1FNHduHc3KZMcFduxU5Xc6uJRQ==}
    engines: {node: '>=10'}

  p-locate@4.1.0:
    resolution: {integrity: sha512-R79ZZ/0wAxKGu3oYMlz8jy/kbhsNrS7SKZ7PxEHBgJ5+F2mtFW2fK2cOtBh1cHYkQsbzFV7I+EoRKe6Yt0oK7A==}
    engines: {node: '>=8'}

  p-locate@5.0.0:
    resolution: {integrity: sha512-LaNjtRWUBY++zB5nE/NwcaoMylSPk+S+ZHNB1TzdbMJMny6dynpAGt7X/tl/QYq3TIeE6nxHppbo2LGymrG5Pw==}
    engines: {node: '>=10'}

  p-try@2.2.0:
    resolution: {integrity: sha512-R4nPAVTAU0B9D35/Gk3uJf/7XYbQcyohSKdvAxIRSNghFl4e71hVoGnBNQz9cWaXxO2I10KTC+3jMdvvoKw6dQ==}
    engines: {node: '>=6'}

  package-json-from-dist@1.0.1:
    resolution: {integrity: sha512-UEZIS3/by4OC8vL3P2dTXRETpebLI2NiI5vIrjaD/5UtrkFX/tNbwjTSRAGC/+7CAo2pIcBaRgWmcBBHcsaCIw==}

  parent-module@1.0.1:
    resolution: {integrity: sha512-GQ2EWRpQV8/o+Aw8YqtfZZPfNRWZYkbidE9k5rpl/hC3vtHHBfGm2Ifi6qWV+coDGkrUKZAxE3Lot5kcsRlh+g==}
    engines: {node: '>=6'}

  parse-json@5.2.0:
    resolution: {integrity: sha512-ayCKvm/phCGxOkYRSCM82iDwct8/EonSEgCSxWxD7ve6jHggsFl4fZVQBPRNgQoKiuV/odhFrGzQXZwbifC8Rg==}
    engines: {node: '>=8'}

  parse-ms@2.1.0:
    resolution: {integrity: sha512-kHt7kzLoS9VBZfUsiKjv43mr91ea+U05EyKkEtqp7vNbHxmaVuEqN7XxeEVnGrMtYOAxGrDElSi96K7EgO1zCA==}
    engines: {node: '>=6'}

  parseurl@1.3.3:
    resolution: {integrity: sha512-CiyeOxFT/JZyN5m0z9PfXw4SCBJ6Sygz1Dpl0wqjlhDEGGBP1GnsUVEL0p63hoG1fcj3fHynXi9NYO4nWOL+qQ==}
    engines: {node: '>= 0.8'}

  passport-google-oauth20@2.0.0:
    resolution: {integrity: sha512-KSk6IJ15RoxuGq7D1UKK/8qKhNfzbLeLrG3gkLZ7p4A6DBCcv7xpyQwuXtWdpyR0+E0mwkpjY1VfPOhxQrKzdQ==}
    engines: {node: '>= 0.4.0'}

  passport-jwt@4.0.1:
    resolution: {integrity: sha512-UCKMDYhNuGOBE9/9Ycuoyh7vP6jpeTp/+sfMJl7nLff/t6dps+iaeE0hhNkKN8/HZHcJ7lCdOyDxHdDoxoSvdQ==}

  passport-local@1.0.0:
    resolution: {integrity: sha512-9wCE6qKznvf9mQYYbgJ3sVOHmCWoUNMVFoZzNoznmISbhnNNPhN9xfY3sLmScHMetEJeoY7CXwfhCe7argfQow==}
    engines: {node: '>= 0.4.0'}

  passport-oauth2@1.8.0:
    resolution: {integrity: sha512-cjsQbOrXIDE4P8nNb3FQRCCmJJ/utnFKEz2NX209f7KOHPoX18gF7gBzBbLLsj2/je4KrgiwLLGjf0lm9rtTBA==}
    engines: {node: '>= 0.4.0'}

  passport-strategy@1.0.0:
    resolution: {integrity: sha512-CB97UUvDKJde2V0KDWWB3lyf6PC3FaZP7YxZ2G8OAtn9p4HI9j9JLP9qjOGZFvyl8uwNT8qM+hGnz/n16NI7oA==}
    engines: {node: '>= 0.4.0'}

  passport@0.7.0:
    resolution: {integrity: sha512-cPLl+qZpSc+ireUvt+IzqbED1cHHkDoVYMo30jbJIdOOjQ1MQYZBPiNvmi8UM6lJuOpTPXJGZQk0DtC4y61MYQ==}
    engines: {node: '>= 0.4.0'}

  path-exists@4.0.0:
    resolution: {integrity: sha512-ak9Qy5Q7jYb2Wwcey5Fpvg2KoAc/ZIhLSLOSBmRmygPsGwkVVt0fZa0qrtMz+m6tJTAHfZQ8FnmB4MG4LWy7/w==}
    engines: {node: '>=8'}

  path-is-absolute@1.0.1:
    resolution: {integrity: sha512-AVbw3UJ2e9bq64vSaS9Am0fje1Pa8pbGqTTsmXfaIiMpnr5DlDhfJOuLj9Sf95ZPVDAUerDfEk88MPmPe7UCQg==}
    engines: {node: '>=0.10.0'}

  path-key@3.1.1:
    resolution: {integrity: sha512-ojmeN0qd+y0jszEtoY48r0Peq5dwMEkIlCOu6Q5f41lfkswXuKtYrhgoTpLnyIcHm24Uhqx+5Tqm2InSwLhE6Q==}
    engines: {node: '>=8'}

  path-key@4.0.0:
    resolution: {integrity: sha512-haREypq7xkM7ErfgIyA0z+Bj4AGKlMSdlQE2jvJo6huWD1EdkKYV+G/T4nq0YEF2vgTT8kqMFKo1uHn950r4SQ==}
    engines: {node: '>=12'}

  path-parse@1.0.7:
    resolution: {integrity: sha512-LDJzPVEEEPR+y48z93A0Ed0yXb8pAByGWo/k5YYdYgpY2/2EsOsksJrq7lOHxryrVOn1ejG6oAp8ahvOIQD8sw==}

  path-scurry@1.11.1:
    resolution: {integrity: sha512-Xa4Nw17FS9ApQFJ9umLiJS4orGjm7ZzwUrwamcGQuHSzDyth9boKDaycYdDcZDuqYATXw4HFXgaqWTctW/v1HA==}
    engines: {node: '>=16 || 14 >=14.18'}

  path-to-regexp@0.1.12:
    resolution: {integrity: sha512-RA1GjUVMnvYFxuqovrEqZoxxW5NUZqbwKtYz/Tt7nXerk0LbLblQmrsgdeOxV5SFHf0UDggjS/bSeOZwt1pmEQ==}

  path-to-regexp@3.3.0:
    resolution: {integrity: sha512-qyCH421YQPS2WFDxDjftfc1ZR5WKQzVzqsp4n9M2kQhVOo/ByahFoUNJfl58kOcEGfQ//7weFTDhm+ss8Ecxgw==}

  path-type@4.0.0:
    resolution: {integrity: sha512-gDKb8aZMDeD/tZWs9P6+q0J9Mwkdl6xMV8TjnGP3qJVJ06bdMgkbBlLU8IdfOsIsFz2BW1rNVT3XuNEl8zPAvw==}
    engines: {node: '>=8'}

  pause@0.0.1:
    resolution: {integrity: sha512-KG8UEiEVkR3wGEb4m5yZkVCzigAD+cVEJck2CzYZO37ZGJfctvVptVO192MwrtPhzONn6go8ylnOdMhKqi4nfg==}

  pg-cloudflare@1.2.6:
    resolution: {integrity: sha512-uxmJAnmIgmYgnSFzgOf2cqGQBzwnRYcrEgXuFjJNEkpedEIPBSEzxY7ph4uA9k1mI+l/GR0HjPNS6FKNZe8SBQ==}

  pg-connection-string@2.9.1:
    resolution: {integrity: sha512-nkc6NpDcvPVpZXxrreI/FOtX3XemeLl8E0qFr6F2Lrm/I8WOnaWNhIPK2Z7OHpw7gh5XJThi6j6ppgNoaT1w4w==}

  pg-int8@1.0.1:
    resolution: {integrity: sha512-WCtabS6t3c8SkpDBUlb1kjOs7l66xsGdKpIPZsg4wR+B3+u9UAum2odSsF9tnvxg80h4ZxLWMy4pRjOsFIqQpw==}
    engines: {node: '>=4.0.0'}

  pg-pool@3.10.1:
    resolution: {integrity: sha512-Tu8jMlcX+9d8+QVzKIvM/uJtp07PKr82IUOYEphaWcoBhIYkoHpLXN3qO59nAI11ripznDsEzEv8nUxBVWajGg==}
    peerDependencies:
      pg: '>=8.0'

  pg-protocol@1.10.2:
    resolution: {integrity: sha512-Ci7jy8PbaWxfsck2dwZdERcDG2A0MG8JoQILs+uZNjABFuBuItAZCWUNz8sXRDMoui24rJw7WlXqgpMdBSN/vQ==}

  pg-types@2.2.0:
    resolution: {integrity: sha512-qTAAlrEsl8s4OiEQY69wDvcMIdQN6wdz5ojQiOy6YRMuynxenON0O5oCpJI6lshc6scgAY8qvJ2On/p+CXY0GA==}
    engines: {node: '>=4'}

  pg@8.16.2:
    resolution: {integrity: sha512-OtLWF0mKLmpxelOt9BqVq83QV6bTfsS0XLegIeAKqKjurRnRKie1Dc1iL89MugmSLhftxw6NNCyZhm1yQFLMEQ==}
    engines: {node: '>= 16.0.0'}
    peerDependencies:
      pg-native: '>=3.0.1'
    peerDependenciesMeta:
      pg-native:
        optional: true

  pgpass@1.0.5:
    resolution: {integrity: sha512-FdW9r/jQZhSeohs1Z3sI1yxFQNFvMcnmfuj4WBMUTxOrAyLMaTcE1aAMBiTlbMNaXvBCQuVi0R7hd8udDSP7ug==}

  picocolors@1.1.1:
    resolution: {integrity: sha512-xceH2snhtb5M9liqDsmEw56le376mTZkEX/jEb/RxNFyegNul7eNslCXP9FDj/Lcu0X8KEyMceP2ntpaHrDEVA==}

  picomatch@2.3.1:
    resolution: {integrity: sha512-JU3teHTNjmE2VCGFzuY8EXzCDVwEqB2a8fsIvwaStHhAWJEeVd1o1QD80CU6+ZdEXXSLbSsuLwJjkCBWqRQUVA==}
    engines: {node: '>=8.6'}

  picomatch@4.0.1:
    resolution: {integrity: sha512-xUXwsxNjwTQ8K3GnT4pCJm+xq3RUPQbmkYJTP5aFIfNIvbcc/4MUxgBaaRSZJ6yGJZiGSyYlM6MzwTsRk8SYCg==}
    engines: {node: '>=12'}

  pirates@4.0.7:
    resolution: {integrity: sha512-TfySrs/5nm8fQJDcBDuUng3VOUKsd7S+zqvbOTiGXHfxX4wK31ard+hoNuvkicM/2YFzlpDgABOevKSsB4G/FA==}
    engines: {node: '>= 6'}

  pkg-dir@4.2.0:
    resolution: {integrity: sha512-HRDzbaKjC+AOWVXxAU/x54COGeIv9eb+6CkDSQoNTt4XyWoIJvuPsXizxu/Fr23EiekbtZwmh1IcIG/l/a10GQ==}
    engines: {node: '>=8'}

  pluralize@8.0.0:
    resolution: {integrity: sha512-Nc3IT5yHzflTfbjgqWcCPpo7DaKy4FnpB0l/zCAW0Tc7jxAiuqSxHasntB3D7887LSrA93kDJ9IXovxJYxyLCA==}
    engines: {node: '>=4'}

  postgres-array@2.0.0:
    resolution: {integrity: sha512-VpZrUqU5A69eQyW2c5CA1jtLecCsN2U/bD6VilrFDWq5+5UIEVO7nazS3TEcHf1zuPYO/sqGvUvW62g86RXZuA==}
    engines: {node: '>=4'}

  postgres-bytea@1.0.0:
    resolution: {integrity: sha512-xy3pmLuQqRBZBXDULy7KbaitYqLcmxigw14Q5sj8QBVLqEwXfeybIKVWiqAXTlcvdvb0+xkOtDbfQMOf4lST1w==}
    engines: {node: '>=0.10.0'}

  postgres-date@1.0.7:
    resolution: {integrity: sha512-suDmjLVQg78nMK2UZ454hAG+OAW+HQPZ6n++TNDUX+L0+uUlLywnoxJKDou51Zm+zTCjrCl0Nq6J9C5hP9vK/Q==}
    engines: {node: '>=0.10.0'}

  postgres-interval@1.2.0:
    resolution: {integrity: sha512-9ZhXKM/rw350N1ovuWHbGxnGh/SNJ4cnxHiM0rxE4VN41wsg8P8zWn9hv/buK00RP4WvlOyr/RBDiptyxVbkZQ==}
    engines: {node: '>=0.10.0'}

  prelude-ls@1.2.1:
    resolution: {integrity: sha512-vkcDPrRZo1QZLbn5RLGPpg/WmIQ65qoWWhcGKf/b5eplkkarX0m9z8ppCat4mlOqUsWpyNuYgO3VRyrYHSzX5g==}
    engines: {node: '>= 0.8.0'}

  prettier-linter-helpers@1.0.0:
    resolution: {integrity: sha512-GbK2cP9nraSSUF9N2XwUwqfzlAFlMNYYl+ShE/V+H8a9uNl/oUqB1w2EL54Jh0OlyRSd8RfWYJ3coVS4TROP2w==}
    engines: {node: '>=6.0.0'}

  prettier@3.6.0:
    resolution: {integrity: sha512-ujSB9uXHJKzM/2GBuE0hBOUgC77CN3Bnpqa+g80bkv3T3A93wL/xlzDATHhnhkzifz/UE2SNOvmbTz5hSkDlHw==}
    engines: {node: '>=14'}
    hasBin: true

  pretty-format@29.7.0:
    resolution: {integrity: sha512-Pdlw/oPxN+aXdmM9R00JVC9WVFoCLTKJvDVLgmJ+qAffBMxsV85l/Lu7sNx4zSzPyoL2euImuEwHhOXdEgNFZQ==}
    engines: {node: ^14.15.0 || ^16.10.0 || >=18.0.0}

  pretty-ms@7.0.1:
    resolution: {integrity: sha512-973driJZvxiGOQ5ONsFhOF/DtzPMOMtgC11kCpUrPGMTgqp2q/1gwzCquocrN33is0VZ5GFHXZYMM9l6h67v2Q==}
    engines: {node: '>=10'}

<<<<<<< HEAD
  process-nextick-args@1.0.7:
    resolution: {integrity: sha512-yN0WQmuCX63LP/TMvAg31nvT6m4vDqJEiiv2CAZqWOGNWutc9DfDk1NPYYmKUFmaVM2UwDowH4u5AHWYP/jxKw==}

  process-nextick-args@2.0.1:
    resolution: {integrity: sha512-3ouUOpQhtgrbOa17J7+uxOTpITYWaGP7/AhoR3+A+/1e9skrzelGi/dXzEYyvbxubEF6Wn2ypscTKiKJFFn1ag==}

=======
>>>>>>> 970b078a
  prom-client@15.1.3:
    resolution: {integrity: sha512-6ZiOBfCywsD4k1BN9IX0uZhF+tJkV8q8llP64G5Hajs4JOeVLPCwpPVcpXy3BwYiUGgyJzsJJQeOIv7+hDSq8g==}
    engines: {node: ^16 || ^18 || >=20}

  prompts@2.4.2:
    resolution: {integrity: sha512-NxNv/kLguCA7p3jE8oL2aEBsrJWgAakBpgmgK6lpPWV+WuOmY6r2/zbAVnP+T8bQlA0nzHXSJSJW0Hq7ylaD2Q==}
    engines: {node: '>= 6'}

  proxy-addr@2.0.7:
    resolution: {integrity: sha512-llQsMLSUDUPT44jdrU/O37qlnifitDP+ZwrmmZcoSKyLKvtZxpyV0n2/bD/N4tBAAZ/gJEdZU7KMraoK1+XYAg==}
    engines: {node: '>= 0.10'}

  proxy-from-env@1.1.0:
    resolution: {integrity: sha512-D+zkORCbA9f1tdWRK0RaCR3GPv50cMxcrz4X8k5LTSUD1Dkw47mKJEZQNunItRTkWwgtaUSo1RVFRIG9ZXiFYg==}

  punycode@2.3.1:
    resolution: {integrity: sha512-vYt7UD1U9Wg6138shLtLOvdAu+8DsC/ilFtEVHcH+wydcSpNE20AfSOduf6MkRFahL5FY7X1oU7nKVZFtfq8Fg==}
    engines: {node: '>=6'}

  pure-rand@6.1.0:
    resolution: {integrity: sha512-bVWawvoZoBYpp6yIoQtQXHZjmz35RSVHnUOTefl8Vcjr8snTPY1wnpSPMWekcFwbxI6gtmT7rSYPFvz71ldiOA==}

  qs@6.13.0:
    resolution: {integrity: sha512-+38qI9SOr8tfZ4QmJNplMUxqjbe7LKvvZgWdExBOmd+egZTtjLB67Gu0HRX3u/XOq7UU2Nx6nsjvS16Z9uwfpg==}
    engines: {node: '>=0.6'}

  qs@6.14.0:
    resolution: {integrity: sha512-YWWTjgABSKcvs/nWBi9PycY/JiPJqOD4JA6o9Sej2AtvSGarXxKC3OQSk4pAarbdQlKAh5D4FCQkJNkW+GAn3w==}
    engines: {node: '>=0.6'}

  queue-microtask@1.2.3:
    resolution: {integrity: sha512-NuaNSa6flKT5JaSYQzJok04JzTL1CA6aGhv5rfLW3PgqA+M2ChpZQnAC8h8i4ZFkBS8X5RqkDBHA7r4hej3K9A==}

  randombytes@2.1.0:
    resolution: {integrity: sha512-vYl3iOX+4CKUWuxGi9Ukhie6fsqXqS9FE2Zaic4tNFD2N2QQaXOMFbuKK4QmDHC0JO6B1Zp41J0LpT0oR68amQ==}

  range-parser@1.2.1:
    resolution: {integrity: sha512-Hrgsx+orqoygnmhFbKaHE6c296J+HTAQXoxEF6gNupROmmGJRoyzfG3ccAveqCBrwr/2yxQ5BVd/GTl5agOwSg==}
    engines: {node: '>= 0.6'}

  raw-body@2.5.2:
    resolution: {integrity: sha512-8zGqypfENjCIqGhgXToC8aB2r7YrBX+AQAfIPs/Mlk+BtPTztOvTS01NRW/3Eh60J+a48lt8qsCzirQ6loCVfA==}
    engines: {node: '>= 0.8'}

  rc@1.2.8:
    resolution: {integrity: sha512-y3bGgqKj3QBdxLbLkomlohkvsA8gdAiUQlSBJnBhfn+BPxg4bc62d8TcBW15wavDfgexCgccckhcZvywyQYPOw==}
    hasBin: true

  react-is@18.3.1:
    resolution: {integrity: sha512-/LLMVyas0ljjAtoYiPqYiL8VWXzUUdThrmU5+n20DZv+a+ClRoevUzw5JxU+Ieh5/c87ytoTBV9G1FiKfNJdmg==}

  readable-stream@1.0.34:
    resolution: {integrity: sha512-ok1qVCJuRkNmvebYikljxJA/UEsKwLl2nI1OmaqAu4/UE+h0wKCHok4XkL/gvi39OacXvw59RJUOFUkDib2rHg==}

  readable-stream@2.1.5:
    resolution: {integrity: sha512-NkXT2AER7VKXeXtJNSaWLpWIhmtSE3K2PguaLEeWr4JILghcIKqoLt1A3wHrnpDC5+ekf8gfk1GKWkFXe4odMw==}

  readable-stream@2.3.8:
    resolution: {integrity: sha512-8p0AUk4XODgIewSi0l8Epjs+EVnWiK7NoDIEGU0HhE7+ZyY8D1IMY7odu5lRrFXGg71L15KG8QrPmum45RTtdA==}

  readable-stream@3.6.2:
    resolution: {integrity: sha512-9u/sniCrY3D5WdsERHzHE4G2YCXqoG5FTHUiCC4SIbr6XcLZBY05ya9EKjYek9O5xOAwjGq+1JdGBAS7Q9ScoA==}
    engines: {node: '>= 6'}

  readdirp@3.6.0:
    resolution: {integrity: sha512-hOS089on8RduqdbhvQ5Z37A0ESjsqz6qnRcffsMU3495FuTdqSm+7bhJ29JvIOsBDEEnan5DPu9t3To9VRlMzA==}
    engines: {node: '>=8.10.0'}

  reflect-metadata@0.1.14:
    resolution: {integrity: sha512-ZhYeb6nRaXCfhnndflDK8qI6ZQ/YcWZCISRAWICW9XYqMUwjZM9Z0DveWX/ABN01oxSHwVxKQmxeYZSsm0jh5A==}

  repeat-string@1.6.1:
    resolution: {integrity: sha512-PV0dzCYDNfRi1jCDbJzpW7jNNDRuCOG/jI5ctQcGKt/clZD+YcPS3yIlWuTJMmESC8aevCFmWJy5wjAFgNqN6w==}
    engines: {node: '>=0.10'}

  require-directory@2.1.1:
    resolution: {integrity: sha512-fGxEI7+wsG9xrvdjsrlmL22OMTTiHRwAMroiEeMgq8gzoLC/PQr7RsRDSTLUg/bZAZtF+TVIkHc6/4RIKrui+Q==}
    engines: {node: '>=0.10.0'}

  require-from-string@2.0.2:
    resolution: {integrity: sha512-Xf0nWe6RseziFMu+Ap9biiUbmplq6S9/p+7w7YXP/JBHhrUDDUhwa+vANyubuqfZWTveU//DYVGsDG7RKL/vEw==}
    engines: {node: '>=0.10.0'}

  resolve-cwd@3.0.0:
    resolution: {integrity: sha512-OrZaX2Mb+rJCpH/6CpSqt9xFVpN++x01XnN2ie9g6P5/3xelLAkXWVADpdz1IHD/KFfEXyE6V0U01OQ3UO2rEg==}
    engines: {node: '>=8'}

  resolve-from@4.0.0:
    resolution: {integrity: sha512-pb/MYmXstAkysRFx8piNI1tGFNQIFA3vkE3Gq4EuA1dF6gHp/+vgZqsCGJapvy8N3Q+4o7FwvquPJcnZ7RYy4g==}
    engines: {node: '>=4'}

  resolve-from@5.0.0:
    resolution: {integrity: sha512-qYg9KP24dD5qka9J47d0aVky0N+b4fTU89LN9iDnjB5waksiC49rvMB0PrUJQGoTmH50XPiqOvAjDfaijGxYZw==}
    engines: {node: '>=8'}

  resolve.exports@2.0.3:
    resolution: {integrity: sha512-OcXjMsGdhL4XnbShKpAcSqPMzQoYkYyhbEaeSko47MjRP9NfEQMhZkXL1DoFlt9LWQn4YttrdnV6X2OiyzBi+A==}
    engines: {node: '>=10'}

  resolve@1.22.10:
    resolution: {integrity: sha512-NPRy+/ncIMeDlTAsuqwKIiferiawhefFJtkNSW0qZJEqMEb+qBt/77B/jGeeek+F0uOeN05CDa6HXbbIgtVX4w==}
    engines: {node: '>= 0.4'}
    hasBin: true

  restore-cursor@3.1.0:
    resolution: {integrity: sha512-l+sSefzHpj5qimhFSE5a8nufZYAM3sBSVMAPtYkmC+4EH2anSGaEMXSD0izRQbu9nfyQ9y5JrVmp7E8oZrUjvA==}
    engines: {node: '>=8'}

  reusify@1.1.0:
    resolution: {integrity: sha512-g6QUff04oZpHs0eG5p83rFLhHeV00ug/Yf9nZM6fLeUrPguBTkTQOdpAWWspMh55TZfVQDPaN3NQJfbVRAxdIw==}
    engines: {iojs: '>=1.0.0', node: '>=0.10.0'}

  rimraf@2.7.1:
    resolution: {integrity: sha512-uWjbaKIK3T1OSVptzX7Nl6PvQ3qAGtKEtVRjRuazjfL3Bx5eI409VZSqgND+4UNnmzLVdPj9FqFJNPqBZFve4w==}
    deprecated: Rimraf versions prior to v4 are no longer supported
    hasBin: true

  rimraf@3.0.2:
    resolution: {integrity: sha512-JZkJMZkAGFFPP2YqXZXPbMlMBgsxzE8ILs4lMIX/2o0L9UBw9O/Y3o6wFw/i9YLapcUJWwqbi3kdxIPdC62TIA==}
    deprecated: Rimraf versions prior to v4 are no longer supported
    hasBin: true

  run-async@2.4.1:
    resolution: {integrity: sha512-tvVnVv01b8c1RrA6Ep7JkStj85Guv/YrMcwqYQnwjsAS2cTmmPGBBjAjpCW7RrSodNSoE2/qg9O4bceNvUuDgQ==}
    engines: {node: '>=0.12.0'}

  run-async@3.0.0:
    resolution: {integrity: sha512-540WwVDOMxA6dN6We19EcT9sc3hkXPw5mzRNGM3FkdN/vtE9NFvj5lFAPNwUDmJjXidm3v7TC1cTE7t17Ulm1Q==}
    engines: {node: '>=0.12.0'}

  run-parallel@1.2.0:
    resolution: {integrity: sha512-5l4VyZR86LZ/lDxZTR6jqL8AFE2S0IFLMP26AbjsLVADxHdhB/c0GUsH+y39UfCi3dzz8OlQuPmnaJOMoDHQBA==}

  rxjs@7.8.1:
    resolution: {integrity: sha512-AA3TVj+0A2iuIoQkWEK/tqFjBq2j+6PO6Y0zJcvzLAFhEFIO3HL0vls9hWLncZbAAbK0mar7oZ4V079I/qPMxg==}

  rxjs@7.8.2:
    resolution: {integrity: sha512-dhKf903U/PQZY6boNNtAGdWbG85WAbjT/1xYoZIC7FAY0yWapOBQVsVrDl58W86//e1VpMNBtRV4MaXfdMySFA==}

  safe-buffer@5.1.2:
    resolution: {integrity: sha512-Gd2UZBJDkXlY7GbJxfsE8/nvKkUEU1G38c1siN6QP6a9PT9MmHB8GnpscSmMJSoF8LOIrt8ud/wPtojys4G6+g==}

  safe-buffer@5.2.1:
    resolution: {integrity: sha512-rp3So07KcdmmKbGvgaNxQSJr7bGVSVk5S9Eq1F+ppbRo70+YeaDxkw5Dd8NPN+GD6bjnYm2VuPuCXmpuYvmCXQ==}

  safer-buffer@2.1.2:
    resolution: {integrity: sha512-YZo3K82SD7Riyi0E1EQPojLz7kpepnSQI9IyPbHHg1XXXevb5dJI7tpyN2ADxGcQbHG7vcyRHk0cbwqcQriUtg==}

  sax@1.4.1:
    resolution: {integrity: sha512-+aWOz7yVScEGoKNd4PA10LZ8sk0A/z5+nXQG5giUO5rprX9jgYsTdov9qCchZiPIZezbZH+jRut8nPodFAX4Jg==}

  schema-utils@3.3.0:
    resolution: {integrity: sha512-pN/yOAvcC+5rQ5nERGuwrjLlYvLTbCibnZ1I7B1LaiAz9BRBlE9GMgE/eqV30P7aJQUf7Ddimy/RsbYO/GrVGg==}
    engines: {node: '>= 10.13.0'}

  schema-utils@4.3.2:
    resolution: {integrity: sha512-Gn/JaSk/Mt9gYubxTtSn/QCV4em9mpAPiR1rqy/Ocu19u/G9J5WWdNoUT4SiV6mFC3y6cxyFcFwdzPM3FgxGAQ==}
    engines: {node: '>= 10.13.0'}

  semver-regex@4.0.5:
    resolution: {integrity: sha512-hunMQrEy1T6Jr2uEVjrAIqjwWcQTgOAcIM52C8MY1EZSD3DDNft04XzvYKPqjED65bNVVko0YI38nYeEHCX3yw==}
    engines: {node: '>=12'}

  semver-truncate@3.0.0:
    resolution: {integrity: sha512-LJWA9kSvMolR51oDE6PN3kALBNaUdkxzAGcexw8gjMA8xr5zUqK0JiR3CgARSqanYF3Z1YHvsErb1KDgh+v7Rg==}
    engines: {node: '>=12'}

<<<<<<< HEAD
  semver@5.7.2:
    resolution: {integrity: sha512-cBznnQ9KjJqU67B52RMC65CMarK2600WFnbkcaiwWq3xy/5haFJlshgnpjovMVJ+Hff49d8GEn0b87C5pDQ10g==}
    hasBin: true

=======
>>>>>>> 970b078a
  semver@6.3.1:
    resolution: {integrity: sha512-BR7VvDCVHO+q2xBEWskxS6DJE1qRnb7DxzUrogb71CWoSficBxYsiAGd+Kl0mmq/MprG9yArRkyrQxTO6XjMzA==}
    hasBin: true

  semver@7.7.2:
    resolution: {integrity: sha512-RF0Fw+rO5AMf9MAyaRXI4AV0Ulj5lMHqVxxdSgiVbixSCXoEmmX/jk0CuJw4+3SqroYO9VoUh+HcuJivvtJemA==}
    engines: {node: '>=10'}
    hasBin: true

  send@0.19.0:
    resolution: {integrity: sha512-dW41u5VfLXu8SJh5bwRmyYUbAoSB3c9uQh6L8h/KtsFREPWpbX1lrljJo186Jc4nmci/sGUZ9a0a0J2zgfq2hw==}
    engines: {node: '>= 0.8.0'}

  serialize-javascript@6.0.2:
    resolution: {integrity: sha512-Saa1xPByTTq2gdeFZYLLo+RFE35NHZkAbqZeWNd3BpzppeVisAqpDjcp8dyf6uIvEqJRd46jemmyA4iFIeVk8g==}

  serve-static@1.16.2:
    resolution: {integrity: sha512-VqpjJZKadQB/PEbEwvFdO43Ax5dFBZ2UECszz8bQ7pi7wt//PWe1P6MN7eCnjsatYtBT6EuiClbjSWP2WrIoTw==}
    engines: {node: '>= 0.8.0'}

  set-blocking@2.0.0:
    resolution: {integrity: sha512-KiKBS8AnWGEyLzofFfmvKwpdPzqiy16LvQfK3yv/fVH7Bj13/wl3JSR1J+rfgRE9q7xUJK4qvgS8raSOeLUehw==}

  set-function-length@1.2.2:
    resolution: {integrity: sha512-pgRc4hJ4/sNjWCSS9AmnS40x3bNMDTknHgL5UaMBTMyJnU90EgWh1Rz+MC9eFu4BuN/UwZjKQuY/1v3rM7HMfg==}
    engines: {node: '>= 0.4'}

  setimmediate@1.0.5:
    resolution: {integrity: sha512-MATJdZp8sLqDl/68LfQmbP8zKPLQNV6BIZoIgrscFDQ+RsvK/BxeDQOgyxKKoh0y/8h3BqVFnCqQ/gd+reiIXA==}

  setprototypeof@1.2.0:
    resolution: {integrity: sha512-E5LDX7Wrp85Kil5bhZv46j8jOeboKq5JMmYM3gVGdGH8xFpPWXUMsNrlODCrkoxMEeNi/XZIwuRvY4XNwYMJpw==}

  sha.js@2.4.11:
    resolution: {integrity: sha512-QMEp5B7cftE7APOjk5Y6xgrbWu+WkLVQwk8JNjZ8nKRciZaByEW6MubieAiToS7+dwvrjGhH8jRXz3MVd0AYqQ==}
    hasBin: true

  shebang-command@2.0.0:
    resolution: {integrity: sha512-kHxr2zZpYtdmrN1qDjrrX/Z1rR1kG8Dx+gkpK1G4eXmvXswmcE1hTWBWYUzlraYw1/yZp6YuDY77YtvbN0dmDA==}
    engines: {node: '>=8'}

  shebang-regex@3.0.0:
    resolution: {integrity: sha512-7++dFhtcx3353uBaq8DDR4NuxBetBzC7ZQOhmTQInHEd6bSrXdiEyzCvG07Z44UYdLShWUyXt5M/yhz8ekcb1A==}
    engines: {node: '>=8'}

  side-channel-list@1.0.0:
    resolution: {integrity: sha512-FCLHtRD/gnpCiCHEiJLOwdmFP+wzCmDEkc9y7NsYxeF4u7Btsn1ZuwgwJGxImImHicJArLP4R0yX4c2KCrMrTA==}
    engines: {node: '>= 0.4'}

  side-channel-map@1.0.1:
    resolution: {integrity: sha512-VCjCNfgMsby3tTdo02nbjtM/ewra6jPHmpThenkTYh8pG9ucZ/1P8So4u4FGBek/BjpOVsDCMoLA/iuBKIFXRA==}
    engines: {node: '>= 0.4'}

  side-channel-weakmap@1.0.2:
    resolution: {integrity: sha512-WPS/HvHQTYnHisLo9McqBHOJk2FkHO/tlpvldyrnem4aeQp4hai3gythswg6p01oSoTl58rcpiFAjF2br2Ak2A==}
    engines: {node: '>= 0.4'}

  side-channel@1.1.0:
    resolution: {integrity: sha512-ZX99e6tRweoUXqR+VBrslhda51Nh5MTQwou5tnUDgbtyM0dBgmhEDtWGP/xbKn6hqfPRHujUNwz5fy/wbbhnpw==}
    engines: {node: '>= 0.4'}

  signal-exit@3.0.7:
    resolution: {integrity: sha512-wnD2ZE+l+SPC/uoS0vXeE9L1+0wuaMqKlfz9AMUo38JsyLSBWSFcHR1Rri62LZc12vLr1gb3jl7iwQhgwpAbGQ==}

  signal-exit@4.1.0:
    resolution: {integrity: sha512-bzyZ1e88w9O1iNJbKnOlvYTrWPDl46O1bG0D3XInv+9tkPrxrN8jUUTiFlDkkmKWgn1M6CfIA13SuGqOa9Korw==}
    engines: {node: '>=14'}

  sisteransi@1.0.5:
    resolution: {integrity: sha512-bLGGlR1QxBcynn2d5YmDX4MGjlZvy2MRBDRNHLJ8VI6l6+9FUiyTFNJ0IveOSP0bcXgVDPRcfGqA0pjaqUpfVg==}

  slash@3.0.0:
    resolution: {integrity: sha512-g9Q1haeby36OSStwb4ntCGGGaKsaVSjQ68fBxoQcutl5fS1vuY18H3wSt3jFyFtrkx+Kz0V1G85A4MyAdDMi2Q==}
    engines: {node: '>=8'}

  source-map-support@0.5.13:
    resolution: {integrity: sha512-SHSKFHadjVA5oR4PPqhtAVdcBWwRYVd6g6cAXnIbRiIwc2EhPrTuKUBdSLvlEKyIP3GCf89fltvcZiP9MMFA1w==}

  source-map-support@0.5.21:
    resolution: {integrity: sha512-uBHU3L3czsIyYXKX88fdrGovxdSCoTGDRZ6SYXtSRxLZUzHg5P/66Ht6uoUlHu9EZod+inXhKo3qQgwXUT/y1w==}

  source-map@0.6.1:
    resolution: {integrity: sha512-UjgapumWlbMhkBgzT7Ykc5YXUT46F0iKu8SGXq0bcwP5dz/h0Plj6enJqjz1Zbq2l5WaqYnrVbwWOWMyF3F47g==}
    engines: {node: '>=0.10.0'}

  source-map@0.7.4:
    resolution: {integrity: sha512-l3BikUxvPOcn5E74dZiq5BGsTb5yEwhaTSzccU6t4sDOH8NWJCstKO5QT2CvtFoK6F0saL7p9xHAqHOlCPJygA==}
    engines: {node: '>= 8'}

  split2@4.2.0:
    resolution: {integrity: sha512-UcjcJOWknrNkF6PLX83qcHM6KHgVKNkV62Y8a5uYDVv9ydGQVwAHMKqHdJje1VTWpljG0WYpCDhrCdAOYH4TWg==}
    engines: {node: '>= 10.x'}

  splitargs@0.0.7:
    resolution: {integrity: sha512-UUFYD2oWbNwULH6WoVtLUOw8ch586B+HUqcsAjjjeoBQAM1bD4wZRXu01koaxyd8UeYpybWqW4h+lO1Okv40Tg==}

  sprintf-js@1.0.3:
    resolution: {integrity: sha512-D9cPgkvLlV3t3IzL0D0YLvGA9Ahk4PcvVwUbN0dSGr1aP0Nrt4AEnTUbuGvquEC0mA64Gqt1fzirlRs5ibXx8g==}

  sql-highlight@6.1.0:
    resolution: {integrity: sha512-ed7OK4e9ywpE7pgRMkMQmZDPKSVdm0oX5IEtZiKnFucSF0zu6c80GZBe38UqHuVhTWJ9xsKgSMjCG2bml86KvA==}
    engines: {node: '>=14'}

  stack-utils@2.0.6:
    resolution: {integrity: sha512-XlkWvfIm6RmsWtNJx+uqtKLS8eqFbxUg0ZzLXqY0caEy9l7hruX8IpiDnjsLavoBgqCCR71TqWO8MaXYheJ3RQ==}
    engines: {node: '>=10'}

  statuses@2.0.1:
    resolution: {integrity: sha512-RwNA9Z/7PrK06rYLIzFMlaF+l73iwpzsqRIFgbMLbTcLD6cOao82TaWefPXQvB2fOC4AjuYSEndS7N/mTCbkdQ==}
    engines: {node: '>= 0.8'}

  streamsearch@1.1.0:
    resolution: {integrity: sha512-Mcc5wHehp9aXz1ax6bZUyY5afg9u2rv5cqQI3mRrYkGC8rW2hM02jWuwjtL++LS5qinSyhj2QfLyNsuc+VsExg==}
    engines: {node: '>=10.0.0'}

  string-length@4.0.2:
    resolution: {integrity: sha512-+l6rNN5fYHNhZZy41RXsYptCjA2Igmq4EG7kZAYFQI1E1VTXarr6ZPXBg6eq7Y6eK4FEhY6AJlyuFIb/v/S0VQ==}
    engines: {node: '>=10'}

  string-width@1.0.2:
    resolution: {integrity: sha512-0XsVpQLnVCXHJfyEs8tC0zpTVIr5PKKsQtkT29IwupnPTjtPmQ3xT/4yCREF9hYkV/3M3kzcUTSAZT6a6h81tw==}
    engines: {node: '>=0.10.0'}

  string-width@4.2.3:
    resolution: {integrity: sha512-wKyQRQpjJ0sIp62ErSZdGsjMJWsap5oRNihHhu6G7JVO/9jIB6UyevL+tXuOqrng8j/cxKTWyWUwvSTriiZz/g==}
    engines: {node: '>=8'}

  string-width@5.1.2:
    resolution: {integrity: sha512-HnLOCR3vjcY8beoNLtcjZ5/nxn2afmME6lhrDrebokqMap+XbeW8n9TXpPDOqdGK5qcI3oT0GKTW6wC7EMiVqA==}
    engines: {node: '>=12'}

  string_decoder@0.10.31:
    resolution: {integrity: sha512-ev2QzSzWPYmy9GuqfIVildA4OdcGLeFZQrq5ys6RtiuF+RQQiZWr8TZNyAcuVXyQRYfEO+MsoB/1BuQVhOJuoQ==}

  string_decoder@1.1.1:
    resolution: {integrity: sha512-n/ShnvDi6FHbbVfviro+WojiFzv+s8MPMHBczVePfUpDJLwoLT0ht1l4YwBCbi8pJAveEEdnkHyPyTP/mzRfwg==}

  string_decoder@1.3.0:
    resolution: {integrity: sha512-hkRX8U1WjJFd8LsDJ2yQ/wWWxaopEsABU1XfkM8A+j0+85JAGppt16cr1Whg6KIbb4okU6Mql6BOj+uup/wKeA==}

  strip-ansi@3.0.1:
    resolution: {integrity: sha512-VhumSSbBqDTP8p2ZLKj40UjBCV4+v8bUSEpUb4KjRgWk9pbqGF4REFj6KEagidb2f/M6AzC0EmFyDNGaw9OCzg==}
    engines: {node: '>=0.10.0'}

  strip-ansi@6.0.1:
    resolution: {integrity: sha512-Y38VPSHcqkFrCpFnQ9vuSXmquuv5oXOKpGeT6aGrr3o3Gc9AlVa6JBfUSOCnbxGGZF+/0ooI7KrPuUSztUdU5A==}
    engines: {node: '>=8'}

  strip-ansi@7.1.0:
    resolution: {integrity: sha512-iq6eVVI64nQQTRYq2KtEg2d2uU7LElhTJwsH4YzIHZshxlgZms/wIc4VoDQTlG/IvVIrBKG06CrZnp0qv7hkcQ==}
    engines: {node: '>=12'}

  strip-bom@3.0.0:
    resolution: {integrity: sha512-vavAMRXOgBVNF6nyEEmL3DBK19iRpDcoIwW+swQ+CbGiu7lju6t+JklA1MHweoWtadgt4ISVUsXLyDq34ddcwA==}
    engines: {node: '>=4'}

  strip-bom@4.0.0:
    resolution: {integrity: sha512-3xurFv5tEgii33Zi8Jtp55wEIILR9eh34FAW00PZf+JnSsTmV/ioewSgQl97JHvgjoRGwPShsWm+IdrxB35d0w==}
    engines: {node: '>=8'}

  strip-final-newline@2.0.0:
    resolution: {integrity: sha512-BrpvfNAE3dcvq7ll3xVumzjKjZQ5tI1sEUIKr3Uoks0XUl45St3FlatVqef9prk4jRDzhW6WZg+3bk93y6pLjA==}
    engines: {node: '>=6'}

  strip-final-newline@3.0.0:
    resolution: {integrity: sha512-dOESqjYr96iWYylGObzd39EuNTa5VJxyvVAEm5Jnh7KGo75V43Hk1odPQkNDyXNmUR6k+gEiDVXnjB8HJ3crXw==}
    engines: {node: '>=12'}

<<<<<<< HEAD
  strip-json-comments@2.0.1:
    resolution: {integrity: sha512-4gB8na07fecVVkOI6Rs4e7T6NOTki5EmL7TUduTs6bu3EdnSycntVJ4re8kgZA+wx9IueI2Y11bfbgwtzuE0KQ==}
    engines: {node: '>=0.10.0'}

=======
>>>>>>> 970b078a
  strip-json-comments@3.1.1:
    resolution: {integrity: sha512-6fPc+R4ihwqP6N/aIv2f1gMH8lOVtWQHoqC4yK6oSDVVocumAsfCqjkXnqiYMhmMwS/mEHLp7Vehlt3ql6lEig==}
    engines: {node: '>=8'}

  strtok3@10.3.1:
    resolution: {integrity: sha512-3JWEZM6mfix/GCJBBUrkA8p2Id2pBkyTkVCJKto55w080QBKZ+8R171fGrbiSp+yMO/u6F8/yUh7K4V9K+YCnw==}
    engines: {node: '>=18'}

  super-regex@1.0.0:
    resolution: {integrity: sha512-CY8u7DtbvucKuquCmOFEKhr9Besln7n9uN8eFbwcoGYWXOMW07u2o8njWaiXt11ylS3qoGF55pILjRmPlbodyg==}
    engines: {node: '>=18'}

  superagent@8.1.2:
    resolution: {integrity: sha512-6WTxW1EB6yCxV5VFOIPQruWGHqc3yI7hEmZK6h+pyk69Lk/Ut7rLUY6W/ONF2MjBuGjvmMiIpsrVJ2vjrHlslA==}
    engines: {node: '>=6.4.0 <13 || >=14'}
    deprecated: Please upgrade to v9.0.0+ as we have fixed a public vulnerability with formidable dependency. Note that v9.0.0+ requires Node.js v14.18.0+. See https://github.com/ladjs/superagent/pull/1800 for insight. This project is supported and maintained by the team at Forward Email @ https://forwardemail.net

  supertest@6.3.4:
    resolution: {integrity: sha512-erY3HFDG0dPnhw4U+udPfrzXa4xhSG+n4rxfRuZWCUvjFWwKl+OxWf/7zk50s84/fAAs7vf5QAb9uRa0cCykxw==}
    engines: {node: '>=6.4.0'}

  supports-color@7.2.0:
    resolution: {integrity: sha512-qpCAvRl9stuOHveKsn7HncJRvv501qIacKzQlO/+Lwxc9+0q2wLyv4Dfvt80/DPn2pqOBsJdDiogXGR9+OvwRw==}
    engines: {node: '>=8'}

  supports-color@8.1.1:
    resolution: {integrity: sha512-MpUEN2OodtUzxvKQl72cUF7RQ5EiHsGvSsVG0ia9c5RbWGL2CI4C7EpPS8UTBIplnlzZiNuV56w+FuNxy3ty2Q==}
    engines: {node: '>=10'}

  supports-preserve-symlinks-flag@1.0.0:
    resolution: {integrity: sha512-ot0WnXS9fgdkgIcePe6RHNk1WA8+muPa6cSjeR3V8K27q9BB1rTE3R1p7Hv0z1ZyAc8s6Vvv8DIyWf681MAt0w==}
    engines: {node: '>= 0.4'}

  swagger-ui-dist@5.17.14:
    resolution: {integrity: sha512-CVbSfaLpstV65OnSjbXfVd6Sta3q3F7Cj/yYuvHMp1P90LztOLs6PfUnKEVAeiIVQt9u2SaPwv0LiH/OyMjHRw==}

  symbol-observable@4.0.0:
    resolution: {integrity: sha512-b19dMThMV4HVFynSAM1++gBHAbk2Tc/osgLIBZMKsyqh34jb2e8Os7T6ZW/Bt3pJFdBTd2JwAnAAEQV7rSNvcQ==}
    engines: {node: '>=0.10'}

  synckit@0.11.8:
    resolution: {integrity: sha512-+XZ+r1XGIJGeQk3VvXhT6xx/VpbHsRzsTkGgF6E5RX9TTXD0118l87puaEBZ566FhqblC6U0d4XnubznJDm30A==}
    engines: {node: ^14.18.0 || >=16.0.0}

  tapable@2.2.2:
    resolution: {integrity: sha512-Re10+NauLTMCudc7T5WLFLAwDhQ0JWdrMK+9B2M8zR5hRExKmsRDCBA7/aV/pNJFltmBFO5BAMlQFi/vq3nKOg==}
    engines: {node: '>=6'}

  tar@4.4.19:
    resolution: {integrity: sha512-a20gEsvHnWe0ygBY8JbxoM4w3SJdhc7ZAuxkLqh+nvNQN2IOt0B5lLgM490X5Hl8FF0dl0tOf2ewFYAlIFgzVA==}
    engines: {node: '>=4.5'}

  tar@6.2.1:
    resolution: {integrity: sha512-DZ4yORTwrbTj/7MZYq2w+/ZFdI6OZ/f9SFHR+71gIVUZhOQPHzVCLpvRnPgyaMpfWxxk/4ONva3GQSyNIKRv6A==}
    engines: {node: '>=10'}

  tdigest@0.1.2:
    resolution: {integrity: sha512-+G0LLgjjo9BZX2MfdvPfH+MKLCrxlXSYec5DaPYP1fe6Iyhf0/fSmJ0bFiZ1F8BT6cGXl2LpltQptzjXKWEkKA==}

  terser-webpack-plugin@5.3.14:
    resolution: {integrity: sha512-vkZjpUjb6OMS7dhV+tILUW6BhpDR7P2L/aQSAv+Uwk+m8KATX9EccViHTJR2qDtACKPIYndLGCyl3FMo+r2LMw==}
    engines: {node: '>= 10.13.0'}
    peerDependencies:
      '@swc/core': '*'
      esbuild: '*'
      uglify-js: '*'
      webpack: ^5.1.0
    peerDependenciesMeta:
      '@swc/core':
        optional: true
      esbuild:
        optional: true
      uglify-js:
        optional: true

  terser@5.43.1:
    resolution: {integrity: sha512-+6erLbBm0+LROX2sPXlUYx/ux5PyE9K/a92Wrt6oA+WDAoFTdpHE5tCYCI5PNzq2y8df4rA+QgHLJuR4jNymsg==}
    engines: {node: '>=10'}
    hasBin: true

  test-exclude@6.0.0:
    resolution: {integrity: sha512-cAGWPIyOHU6zlmg88jwm7VRyXnMN7iV68OGAbYDk/Mh/xC/pzVPlQtY6ngoIH/5/tciuhGfvESU8GrHrcxD56w==}
    engines: {node: '>=8'}

  text-table@0.2.0:
    resolution: {integrity: sha512-N+8UisAXDGk8PFXP4HAzVR9nbfmVJ3zYLAWiTIoqC5v5isinhr+r5uaO8+7r3BMfuNIufIsA7RdpVgacC2cSpw==}

  through@2.3.8:
    resolution: {integrity: sha512-w89qg7PI8wAdvX60bMDP+bFoD5Dvhm9oLheFp5O4a2QF0cSBGsBX4qZmadPMvVqlLJBBci+WqGGOAPvcDeNSVg==}

  time-span@5.1.0:
    resolution: {integrity: sha512-75voc/9G4rDIJleOo4jPvN4/YC4GRZrY8yy1uU4lwrB3XEQbWve8zXoO5No4eFrGcTAMYyoY67p8jRQdtA1HbA==}
    engines: {node: '>=12'}

  timers-ext@0.1.8:
    resolution: {integrity: sha512-wFH7+SEAcKfJpfLPkrgMPvvwnEtj8W4IurvEyrKsDleXnKLCDw71w8jltvfLa8Rm4qQxxT4jmDBYbJG/z7qoww==}
    engines: {node: '>=0.12'}

  tinyspawn@1.5.1:
    resolution: {integrity: sha512-z/juCugG0RSq2YwZ0XLZVCBkjHDhJmNZqaXNDKCa9VFlsUsmB1rFrhCXkzTe/JUrm0gk/Jpo7sBRjZ+8UKNwhg==}
    engines: {node: '>= 18'}

  tmp@0.0.33:
    resolution: {integrity: sha512-jRCJlojKnZ3addtTOjdIqoRuPEKBvNXcGYqzO6zWZX8KfKEpnGY5jfggJQ3EjKuu8D4bJRr0y+cYJFmYbImXGw==}
    engines: {node: '>=0.6.0'}

  tmpl@1.0.5:
    resolution: {integrity: sha512-3f0uOEAQwIqGuWW2MVzYg8fV/QNnc/IpuJNG837rLuczAaLVHslWHZQj4IGiEl5Hs3kkbhwL9Ab7Hrsmuj+Smw==}

  to-regex-range@5.0.1:
    resolution: {integrity: sha512-65P7iz6X5yEr1cwcgvQxbbIw7Uk3gOy5dIdtZ4rDveLqhrdJP+Li/Hx6tyK0NEb+2GCyneCMJiGqrADCSNk8sQ==}
    engines: {node: '>=8.0'}

  toidentifier@1.0.1:
    resolution: {integrity: sha512-o5sSPKEkg/DIQNmH43V0/uerLrpzVedkUh8tGNvaeXpfpuwjKenlSox/2O/BTlZUtEe+JG7s5YhEz608PlAHRA==}
    engines: {node: '>=0.6'}

  token-types@6.0.0:
    resolution: {integrity: sha512-lbDrTLVsHhOMljPscd0yitpozq7Ga2M5Cvez5AjGg8GASBjtt6iERCAJ93yommPmz62fb45oFIXHEZ3u9bfJEA==}
    engines: {node: '>=14.16'}

  tr46@0.0.3:
    resolution: {integrity: sha512-N3WMsuqV66lT30CrXNbEjx4GEwlow3v6rr4mCcv6prnfwhS01rkgyFdjPNBYd9br7LpXV1+Emh01fHnq2Gdgrw==}

  traverse@0.3.9:
    resolution: {integrity: sha512-iawgk0hLP3SxGKDfnDJf8wTz4p2qImnyihM5Hh/sGvQ3K37dPi/w8sRhdNIxYA1TwFwc5mDhIJq+O0RsvXBKdQ==}

  tree-kill@1.2.2:
    resolution: {integrity: sha512-L0Orpi8qGpRG//Nd+H90vFB+3iHnue1zSSGmNOOCh1GLJ7rUKVwV2HvijphGQS2UmhUZewS9VgvxYIdgr+fG1A==}
    hasBin: true

  ts-api-utils@1.4.3:
    resolution: {integrity: sha512-i3eMG77UTMD0hZhgRS562pv83RC6ukSAC2GMNWc+9dieh/+jDM5u5YG+NHX6VNDRHQcHwmsTHctP9LhbC3WxVw==}
    engines: {node: '>=16'}
    peerDependencies:
      typescript: '>=4.2.0'

  ts-jest@29.4.0:
    resolution: {integrity: sha512-d423TJMnJGu80/eSgfQ5w/R+0zFJvdtTxwtF9KzFFunOpSeD+79lHJQIiAhluJoyGRbvj9NZJsl9WjCUo0ND7Q==}
    engines: {node: ^14.15.0 || ^16.10.0 || ^18.0.0 || >=20.0.0}
    hasBin: true
    peerDependencies:
      '@babel/core': '>=7.0.0-beta.0 <8'
      '@jest/transform': ^29.0.0 || ^30.0.0
      '@jest/types': ^29.0.0 || ^30.0.0
      babel-jest: ^29.0.0 || ^30.0.0
      esbuild: '*'
      jest: ^29.0.0 || ^30.0.0
      jest-util: ^29.0.0 || ^30.0.0
      typescript: '>=4.3 <6'
    peerDependenciesMeta:
      '@babel/core':
        optional: true
      '@jest/transform':
        optional: true
      '@jest/types':
        optional: true
      babel-jest:
        optional: true
      esbuild:
        optional: true
      jest-util:
        optional: true

  ts-loader@9.5.2:
    resolution: {integrity: sha512-Qo4piXvOTWcMGIgRiuFa6nHNm+54HbYaZCKqc9eeZCLRy3XqafQgwX2F7mofrbJG3g7EEb+lkiR+z2Lic2s3Zw==}
    engines: {node: '>=12.0.0'}
    peerDependencies:
      typescript: '*'
      webpack: ^5.0.0

  ts-node@10.9.2:
    resolution: {integrity: sha512-f0FFpIdcHgn8zcPSbf1dRevwt047YMnaiJM3u2w2RewrB+fob/zePZcrOyQoLMMO7aBIddLcQIEK5dYjkLnGrQ==}
    hasBin: true
    peerDependencies:
      '@swc/core': '>=1.2.50'
      '@swc/wasm': '>=1.2.50'
      '@types/node': '*'
      typescript: '>=2.7'
    peerDependenciesMeta:
      '@swc/core':
        optional: true
      '@swc/wasm':
        optional: true

  tsconfig-paths-webpack-plugin@4.2.0:
    resolution: {integrity: sha512-zbem3rfRS8BgeNK50Zz5SIQgXzLafiHjOwUAvk/38/o1jHn/V5QAgVUcz884or7WYcPaH3N2CIfUc2u0ul7UcA==}
    engines: {node: '>=10.13.0'}

  tsconfig-paths@4.2.0:
    resolution: {integrity: sha512-NoZ4roiN7LnbKn9QqE1amc9DJfzvZXxF4xDavcOWt1BPkdx+m+0gJuPM+S0vCe7zTJMYUP0R8pO2XMr+Y8oLIg==}
    engines: {node: '>=6'}

  tslib@2.8.1:
    resolution: {integrity: sha512-oJFu94HQb+KVduSUQL7wnpmqnfmLsOA/nAh6b6EH0wCEoK0/mPeXU6c3wKDV83MkOuHPRHtSXKKU99IBazS/2w==}

  type-check@0.4.0:
    resolution: {integrity: sha512-XleUoc9uwGXqjWwXaUTZAmzMcFZ5858QA2vvx1Ur5xIcixXIP+8LnFDgRplU30us6teqdlskFfu+ae4K79Ooew==}
    engines: {node: '>= 0.8.0'}

  type-detect@4.0.8:
    resolution: {integrity: sha512-0fr/mIH1dlO+x7TlcMy+bIDqKPsw/70tVyeHW787goQjhmqaZe10uwLujubK9q9Lg6Fiho1KUKDYz0Z7k7g5/g==}
    engines: {node: '>=4'}

  type-fest@0.20.2:
    resolution: {integrity: sha512-Ne+eE4r0/iWnpAxD852z3A+N0Bt5RN//NjJwRd2VFHEmrywxf5vsZlh4R6lixl6B+wz/8d+maTSAkN1FIkI3LQ==}
    engines: {node: '>=10'}

  type-fest@0.21.3:
    resolution: {integrity: sha512-t0rzBq87m3fVcduHDUFhKmyyX+9eo6WQjZvf51Ea/M0Q7+T374Jp1aUiyUl0GKxp8M/OETVHSDvmkyPgvX+X2w==}
    engines: {node: '>=10'}

  type-fest@4.41.0:
    resolution: {integrity: sha512-TeTSQ6H5YHvpqVwBRcnLDCBnDOHWYu7IvGbHT6N8AOymcr9PJGjc1GTtiWZTYg0NCgYwvnYWEkVChQAr9bjfwA==}
    engines: {node: '>=16'}

  type-is@1.6.18:
    resolution: {integrity: sha512-TkRKr9sUTxEH8MdfuCSP7VizJyzRNMjj2J2do2Jr3Kym598JVdEksuzPQCnlFPW4ky9Q+iA+ma9BGm06XQBy8g==}
    engines: {node: '>= 0.6'}

  type@2.7.3:
    resolution: {integrity: sha512-8j+1QmAbPvLZow5Qpi6NCaN8FB60p/6x8/vfNqOk/hC+HuvFZhL4+WfekuhQLiqFZXOgQdrs3B+XxEmCc6b3FQ==}

  typedarray@0.0.6:
    resolution: {integrity: sha512-/aCDEGatGvZ2BIk+HmLf4ifCJFwvKFNb9/JeZPMulfgFracn9QFcAf5GO8B/mweUjSoblS5In0cWhqpfs/5PQA==}

  typeorm@0.3.25:
    resolution: {integrity: sha512-fTKDFzWXKwAaBdEMU4k661seZewbNYET4r1J/z3Jwf+eAvlzMVpTLKAVcAzg75WwQk7GDmtsmkZ5MfkmXCiFWg==}
    engines: {node: '>=16.13.0'}
    hasBin: true
    peerDependencies:
      '@google-cloud/spanner': ^5.18.0 || ^6.0.0 || ^7.0.0
      '@sap/hana-client': ^2.12.25
      better-sqlite3: ^8.0.0 || ^9.0.0 || ^10.0.0 || ^11.0.0
      hdb-pool: ^0.1.6
      ioredis: ^5.0.4
      mongodb: ^5.8.0 || ^6.0.0
      mssql: ^9.1.1 || ^10.0.1 || ^11.0.1
      mysql2: ^2.2.5 || ^3.0.1
      oracledb: ^6.3.0
      pg: ^8.5.1
      pg-native: ^3.0.0
      pg-query-stream: ^4.0.0
      redis: ^3.1.1 || ^4.0.0
      reflect-metadata: ^0.1.14 || ^0.2.0
      sql.js: ^1.4.0
      sqlite3: ^5.0.3
      ts-node: ^10.7.0
      typeorm-aurora-data-api-driver: ^2.0.0 || ^3.0.0
    peerDependenciesMeta:
      '@google-cloud/spanner':
        optional: true
      '@sap/hana-client':
        optional: true
      better-sqlite3:
        optional: true
      hdb-pool:
        optional: true
      ioredis:
        optional: true
      mongodb:
        optional: true
      mssql:
        optional: true
      mysql2:
        optional: true
      oracledb:
        optional: true
      pg:
        optional: true
      pg-native:
        optional: true
      pg-query-stream:
        optional: true
      redis:
        optional: true
      sql.js:
        optional: true
      sqlite3:
        optional: true
      ts-node:
        optional: true
      typeorm-aurora-data-api-driver:
        optional: true

  typescript@5.7.2:
    resolution: {integrity: sha512-i5t66RHxDvVN40HfDd1PsEThGNnlMCMT3jMUuoh9/0TaqWevNontacunWyN02LA9/fIbEWlcHZcgTKb9QoaLfg==}
    engines: {node: '>=14.17'}
    hasBin: true

  typescript@5.8.3:
    resolution: {integrity: sha512-p1diW6TqL9L07nNxvRMM7hMMw4c5XOo/1ibL4aAIGmSAt9slTE1Xgw5KWuof2uTOvCg9BY7ZRi+GaF+7sfgPeQ==}
    engines: {node: '>=14.17'}
    hasBin: true

  uid2@0.0.4:
    resolution: {integrity: sha512-IevTus0SbGwQzYh3+fRsAMTVVPOoIVufzacXcHPmdlle1jUpq7BRL+mw3dgeLanvGZdwwbWhRV6XrcFNdBmjWA==}

  uid@2.0.2:
    resolution: {integrity: sha512-u3xV3X7uzvi5b1MncmZo3i2Aw222Zk1keqLA1YkHldREkAhAqi65wuPfe7lHx8H/Wzy+8CE7S7uS3jekIM5s8g==}
    engines: {node: '>=8'}

  uint8array-extras@1.4.0:
    resolution: {integrity: sha512-ZPtzy0hu4cZjv3z5NW9gfKnNLjoz4y6uv4HlelAjDK7sY/xOkKZv9xK/WQpcsBB3jEybChz9DPC2U/+cusjJVQ==}
    engines: {node: '>=18'}

  undici-types@6.21.0:
    resolution: {integrity: sha512-iwDZqg0QAGrg9Rav5H4n0M64c3mkR59cJ6wQp+7C4nI0gsmExaedaYLNO44eT4AtBBwjbTiGPMlt2Md0T9H9JQ==}

  universalify@0.1.2:
    resolution: {integrity: sha512-rBJeI5CXAlmy1pV+617WB9J63U6XcazHHF2f2dbJix4XzpUF0RS3Zbj0FGIOCAva5P/d/GBOYaACQ1w+0azUkg==}
    engines: {node: '>= 4.0.0'}

  universalify@2.0.1:
    resolution: {integrity: sha512-gptHNQghINnc/vTGIk0SOFGFNXw7JVrlRUtConJRlvaw6DuX0wO5Jeko9sWrMBhh+PsYAZ7oXAiOnf/UKogyiw==}
    engines: {node: '>= 10.0.0'}

  unpipe@1.0.0:
    resolution: {integrity: sha512-pjy2bYhSsufwWlKwPc+l3cN7+wuJlK6uz0YdJEOlQDbl6jo/YlPi4mb8agUkVC8BF7V8NuzeyPNqRksA3hztKQ==}
    engines: {node: '>= 0.8'}

  unzipper@0.8.14:
    resolution: {integrity: sha512-8rFtE7EP5ssOwGpN2dt1Q4njl0N1hUXJ7sSPz0leU2hRdq6+pra57z4YPBlVqm40vcgv6ooKZEAx48fMTv9x4w==}

  update-browserslist-db@1.1.3:
    resolution: {integrity: sha512-UxhIZQ+QInVdunkDAaiazvvT/+fXL5Osr0JZlJulepYu6Jd7qJtDZjlur0emRlT71EN3ScPoE7gvsuIKKNavKw==}
    hasBin: true
    peerDependencies:
      browserslist: '>= 4.21.0'

  uri-js@4.4.1:
    resolution: {integrity: sha512-7rKUyy33Q1yc98pQ1DAmLtwX109F7TIfWlW1Ydo8Wl1ii1SeHieeh0HHfPeL2fMXK6z0s8ecKs9frCuLJvndBg==}

  url-join@0.0.1:
    resolution: {integrity: sha512-H6dnQ/yPAAVzMQRvEvyz01hhfQL5qRWSEt7BX8t9DqnPw9BjMb64fjIRq76Uvf1hkHp+mTZvEVJ5guXOT0Xqaw==}

  util-deprecate@1.0.2:
    resolution: {integrity: sha512-EPD5q1uXyFxJpCrLnCc1nHnq3gOa6DZBocAIiI2TaSCA7VCJ1UJDMagCzIkXNsUYfD1daK//LTEQ8xiIbrHtcw==}

  utils-merge@1.0.1:
    resolution: {integrity: sha512-pMZTvIkT1d+TFGvDOqodOclx0QWkkgi6Tdoa8gC8ffGAAqz9pzPTZWAybbsHHoED/ztMtkv/VoYTYyShUn81hA==}
    engines: {node: '>= 0.4.0'}

  uuid@11.1.0:
    resolution: {integrity: sha512-0/A9rDy9P7cJ+8w1c9WD9V//9Wj15Ce2MPz8Ri6032usz+NfePxx5AcN3bN+r6ZL6jEo066/yNYB3tn4pQEx+A==}
    hasBin: true

  uuid@9.0.1:
    resolution: {integrity: sha512-b+1eJOlsR9K8HJpow9Ok3fiWOWSIcIzXodvv0rQjVoOVNpWMpxf1wZNpt4y9h10odCNrqnYp1OBzRktckBe3sA==}
    hasBin: true

  v8-compile-cache-lib@3.0.1:
    resolution: {integrity: sha512-wa7YjyUGfNZngI/vtK0UHAN+lgDCxBPCylVXGp0zu59Fz5aiGtNXaq3DhIov063MorB+VfufLh3JlF2KdTK3xg==}

  v8-to-istanbul@9.3.0:
    resolution: {integrity: sha512-kiGUalWN+rgBJ/1OHZsBtU4rXZOfj/7rKQxULKlIzwzQSvMJUUNgPwJEEh7gU6xEVxC0ahoOBvN2YI8GH6FNgA==}
    engines: {node: '>=10.12.0'}

  validator@13.15.15:
    resolution: {integrity: sha512-BgWVbCI72aIQy937xbawcs+hrVaN/CZ2UwutgaJ36hGqRrLNM+f5LUT/YPRbo8IV/ASeFzXszezV+y2+rq3l8A==}
    engines: {node: '>= 0.10'}

  vary@1.1.2:
    resolution: {integrity: sha512-BNGbWLfd0eUPabhkXUVm0j8uuvREyTh5ovRa/dyow/BqAbZJyC+5fU+IzQOzmAKzYqYRAISoRhdQr3eIZ/PXqg==}
    engines: {node: '>= 0.8'}

  walker@1.0.8:
    resolution: {integrity: sha512-ts/8E8l5b7kY0vlWLewOkDXMmPdLcVV4GmOQLyxuSswIJsweeFZtAsMF7k1Nszz+TYBQrlYRmzOnr398y1JemQ==}

  watchpack@2.4.4:
    resolution: {integrity: sha512-c5EGNOiyxxV5qmTtAB7rbiXxi1ooX1pQKMLX/MIabJjRA0SJBQOjKF+KSVfHkr9U1cADPon0mRiVe/riyaiDUA==}
    engines: {node: '>=10.13.0'}

  wcwidth@1.0.1:
    resolution: {integrity: sha512-XHPEwS0q6TaxcvG85+8EYkbiCux2XtWG2mkc47Ng2A77BQu9+DqIOJldST4HgPkuea7dvKSj5VgX3P1d4rW8Tg==}

  webidl-conversions@3.0.1:
    resolution: {integrity: sha512-2JAn3z8AR6rjK8Sm8orRC0h/bcl/DqL7tRPdGZ4I1CjdF+EaMLmYxBHyXuKL849eucPFhvBoxMsflfOb8kxaeQ==}

  webpack-node-externals@3.0.0:
    resolution: {integrity: sha512-LnL6Z3GGDPht/AigwRh2dvL9PQPFQ8skEpVrWZXLWBYmqcaojHNN0onvHzie6rq7EWKrrBfPYqNEzTJgiwEQDQ==}
    engines: {node: '>=6'}

  webpack-sources@3.3.3:
    resolution: {integrity: sha512-yd1RBzSGanHkitROoPFd6qsrxt+oFhg/129YzheDGqeustzX0vTZJZsSsQjVQC4yzBQ56K55XU8gaNCtIzOnTg==}
    engines: {node: '>=10.13.0'}

  webpack@5.97.1:
    resolution: {integrity: sha512-EksG6gFY3L1eFMROS/7Wzgrii5mBAFe4rIr3r2BTfo7bcc+DWwFZ4OJ/miOuHJO/A85HwyI4eQ0F6IKXesO7Fg==}
    engines: {node: '>=10.13.0'}
    hasBin: true
    peerDependencies:
      webpack-cli: '*'
    peerDependenciesMeta:
      webpack-cli:
        optional: true

  whatwg-url@5.0.0:
    resolution: {integrity: sha512-saE57nupxk6v3HY35+jzBwYa0rKSy0XR8JSxZPwgLr7ys0IBzhGviA1/TUGJLmSVqs8pb9AnvICXEuOHLprYTw==}

  which@1.3.1:
    resolution: {integrity: sha512-HxJdYWq1MTIQbJ3nw0cqssHoTNU267KlrDuGZ1WYlxDStUtKUhOaJmh112/TZmHxxUfuJqPXSOm7tDyas0OSIQ==}
    hasBin: true

  which@2.0.2:
    resolution: {integrity: sha512-BLI3Tl1TW3Pvl70l3yq3Y64i+awpwXqsGBYWkkqMtnbXgrMD+yj7rhW0kuEDxzJaYXGjEW5ogapKNMEKNMjibA==}
    engines: {node: '>= 8'}
    hasBin: true

  wide-align@1.1.5:
    resolution: {integrity: sha512-eDMORYaPNZ4sQIuuYPDHdQvf4gyCF9rEEV/yPxGfwPkRodwEgiMUUXTx/dex+Me0wxx53S+NgUHaP7y3MGlDmg==}

  widest-line@3.1.0:
    resolution: {integrity: sha512-NsmoXalsWVDMGupxZ5R08ka9flZjjiLvHVAWYOKtiKM8ujtZWr9cRffak+uSE48+Ob8ObalXpwyeUiyDD6QFgg==}
    engines: {node: '>=8'}

  window-size@0.1.4:
    resolution: {integrity: sha512-2thx4pB0cV3h+Bw7QmMXcEbdmOzv9t0HFplJH/Lz6yu60hXYy5RT8rUu+wlIreVxWsGN20mo+MHeCSfUpQBwPw==}
    engines: {node: '>= 0.10.0'}
    hasBin: true

  word-wrap@1.2.5:
    resolution: {integrity: sha512-BN22B5eaMMI9UMtjrGd5g5eCYPpCPDUy0FJXbYsaT5zYxjFOckS53SQDE3pWkVoWpHXVb3BrYcEN4Twa55B5cA==}
    engines: {node: '>=0.10.0'}

  wrap-ansi@2.1.0:
    resolution: {integrity: sha512-vAaEaDM946gbNpH5pLVNR+vX2ht6n0Bt3GXwVB1AuAqZosOvHNF3P7wDnh8KLkSqgUh0uh77le7Owgoz+Z9XBw==}
    engines: {node: '>=0.10.0'}

  wrap-ansi@6.2.0:
    resolution: {integrity: sha512-r6lPcBGxZXlIcymEu7InxDMhdW0KDxpLgoFLcguasxCaJ/SOIZwINatK9KY/tf+ZrlywOKU0UDj3ATXUBfxJXA==}
    engines: {node: '>=8'}

  wrap-ansi@7.0.0:
    resolution: {integrity: sha512-YVGIj2kamLSTxw6NsZjoBxfSwsn0ycdesmc4p+Q21c5zPuZ1pl+NfxVdxPtdHvmNVOQ6XSYG4AUtyt/Fi7D16Q==}
    engines: {node: '>=10'}

  wrap-ansi@8.1.0:
    resolution: {integrity: sha512-si7QWI6zUMq56bESFvagtmzMdGOtoxfR+Sez11Mobfc7tm+VkUckk9bW2UeffTGVUbOksxmSw0AA2gs8g71NCQ==}
    engines: {node: '>=12'}

  wrappy@1.0.2:
    resolution: {integrity: sha512-l4Sp/DRseor9wL6EvV2+TuQn63dMkPjZ/sp9XkghTEbV9KlPS1xUsZ3u7/IQO4wxtcFB4bgpQPRcR3QCvezPcQ==}

  write-file-atomic@4.0.2:
    resolution: {integrity: sha512-7KxauUdBmSdWnmpaGFg+ppNjKF8uNLry8LyzjauQDOVONfFLNKrKvQOxZ/VuTIcS/gge/YNahf5RIIQWTSarlg==}
    engines: {node: ^12.13.0 || ^14.15.0 || >=16.0.0}

  xtend@4.0.2:
    resolution: {integrity: sha512-LKYU1iAXJXUgAXn9URjiu+MWhyUXHsvfp7mcuYm9dSUKK0/CjtrUwFAxD82/mCWbtLsGjFIad0wIsod4zrTAEQ==}
    engines: {node: '>=0.4'}

  y18n@3.2.2:
    resolution: {integrity: sha512-uGZHXkHnhF0XeeAPgnKfPv1bgKAYyVvmNL1xlKsPYZPaIHxGti2hHqvOCQv71XMsLxu1QjergkqogUnms5D3YQ==}

  y18n@5.0.8:
    resolution: {integrity: sha512-0pfFzegeDWJHJIAmTLRP2DwHjdF5s7jo9tuztdQxAhINCdvS+3nGINqPd00AphqJR/0LhANUS6/+7SCb98YOfA==}
    engines: {node: '>=10'}

  yallist@3.1.1:
    resolution: {integrity: sha512-a4UGQaWPH59mOXUYnAG2ewncQS4i4F43Tv3JoAM+s2VDAmS9NsK8GpDMLrCHPksFT7h3K6TOoUNn2pb7RoXx4g==}

  yallist@4.0.0:
    resolution: {integrity: sha512-3wdGidZyq5PB084XLES5TpOSRA3wjXAlIWMhum2kRcv/41Sn2emQ0dycQW4uZXLejwKvg6EsvbdlVL+FYEct7A==}

  yargs-parser@21.1.1:
    resolution: {integrity: sha512-tVpsJW7DdjecAiFpbIB1e3qxIQsE6NoPc5/eTdrbbIC4h0LVsWhnoa3g+m2HclBIujHzsxZ4VJVA+GUuc2/LBw==}
    engines: {node: '>=12'}

  yargs@17.7.2:
    resolution: {integrity: sha512-7dSzzRQ++CKnNI/krKnYRV7JKKPUXMEh61soaHKg9mrWEhzFWhFnxPxGl+69cD1Ou63C13NUPCnmIcrvqCuM6w==}
    engines: {node: '>=12'}

  yargs@3.32.0:
    resolution: {integrity: sha512-ONJZiimStfZzhKamYvR/xvmgW3uEkAUFSP91y2caTEPhzF6uP2JfPiVZcq66b/YR0C3uitxSV7+T1x8p5bkmMg==}

  yn@3.1.1:
    resolution: {integrity: sha512-Ux4ygGWsu2c7isFWe8Yu1YluJmqVhxqK2cLXNQA5AcC3QfbGNpM7fu0Y8b/z16pXLnFxZYvWhd3fhBY9DLmC6Q==}
    engines: {node: '>=6'}

  yocto-queue@0.1.0:
    resolution: {integrity: sha512-rVksvsnNCdJ/ohGc6xgPwyN8eheCxsiLM8mxuE/t/mOVqJewPuO1miLpTHQiRgTKCLexL4MeAFVagts7HmNZ2Q==}
    engines: {node: '>=10'}

  youtube-dl-exec@3.0.22:
    resolution: {integrity: sha512-Js2dRkNJnbLL7ptzoWsUEehH7PS0CYL6ArT8MYLv0G/M/6WYxbkgU3lIH/gdp/IKl42QOZZRWhPlJdt6pRghFg==}
    engines: {node: '>= 18'}

<<<<<<< HEAD
  ytdl-core@4.11.5:
    resolution: {integrity: sha512-27LwsW4n4nyNviRCO1hmr8Wr5J1wLLMawHCQvH8Fk0hiRqrxuIu028WzbJetiYH28K8XDbeinYW4/wcHQD1EXA==}
    engines: {node: '>=12'}

=======
>>>>>>> 970b078a
snapshots:

  '@ampproject/remapping@2.3.0':
    dependencies:
      '@jridgewell/gen-mapping': 0.3.8
      '@jridgewell/trace-mapping': 0.3.25

  '@angular-devkit/core@17.3.11(chokidar@3.6.0)':
    dependencies:
      ajv: 8.12.0
      ajv-formats: 2.1.1(ajv@8.12.0)
      jsonc-parser: 3.2.1
      picomatch: 4.0.1
      rxjs: 7.8.1
      source-map: 0.7.4
    optionalDependencies:
      chokidar: 3.6.0

  '@angular-devkit/schematics-cli@17.3.11(chokidar@3.6.0)':
    dependencies:
      '@angular-devkit/core': 17.3.11(chokidar@3.6.0)
      '@angular-devkit/schematics': 17.3.11(chokidar@3.6.0)
      ansi-colors: 4.1.3
      inquirer: 9.2.15
      symbol-observable: 4.0.0
      yargs-parser: 21.1.1
    transitivePeerDependencies:
      - chokidar

  '@angular-devkit/schematics@17.3.11(chokidar@3.6.0)':
    dependencies:
      '@angular-devkit/core': 17.3.11(chokidar@3.6.0)
      jsonc-parser: 3.2.1
      magic-string: 0.30.8
      ora: 5.4.1
      rxjs: 7.8.1
    transitivePeerDependencies:
      - chokidar

  '@babel/code-frame@7.27.1':
    dependencies:
      '@babel/helper-validator-identifier': 7.27.1
      js-tokens: 4.0.0
      picocolors: 1.1.1

  '@babel/compat-data@7.27.5': {}

  '@babel/core@7.27.4':
    dependencies:
      '@ampproject/remapping': 2.3.0
      '@babel/code-frame': 7.27.1
      '@babel/generator': 7.27.5
      '@babel/helper-compilation-targets': 7.27.2
      '@babel/helper-module-transforms': 7.27.3(@babel/core@7.27.4)
      '@babel/helpers': 7.27.6
      '@babel/parser': 7.27.5
      '@babel/template': 7.27.2
      '@babel/traverse': 7.27.4
      '@babel/types': 7.27.6
      convert-source-map: 2.0.0
      debug: 4.4.1
      gensync: 1.0.0-beta.2
      json5: 2.2.3
      semver: 6.3.1
    transitivePeerDependencies:
      - supports-color

  '@babel/generator@7.27.5':
    dependencies:
      '@babel/parser': 7.27.5
      '@babel/types': 7.27.6
      '@jridgewell/gen-mapping': 0.3.8
      '@jridgewell/trace-mapping': 0.3.25
      jsesc: 3.1.0

  '@babel/helper-compilation-targets@7.27.2':
    dependencies:
      '@babel/compat-data': 7.27.5
      '@babel/helper-validator-option': 7.27.1
      browserslist: 4.25.0
      lru-cache: 5.1.1
      semver: 6.3.1

  '@babel/helper-module-imports@7.27.1':
    dependencies:
      '@babel/traverse': 7.27.4
      '@babel/types': 7.27.6
    transitivePeerDependencies:
      - supports-color

  '@babel/helper-module-transforms@7.27.3(@babel/core@7.27.4)':
    dependencies:
      '@babel/core': 7.27.4
      '@babel/helper-module-imports': 7.27.1
      '@babel/helper-validator-identifier': 7.27.1
      '@babel/traverse': 7.27.4
    transitivePeerDependencies:
      - supports-color

  '@babel/helper-plugin-utils@7.27.1': {}

  '@babel/helper-string-parser@7.27.1': {}

  '@babel/helper-validator-identifier@7.27.1': {}

  '@babel/helper-validator-option@7.27.1': {}

  '@babel/helpers@7.27.6':
    dependencies:
      '@babel/template': 7.27.2
      '@babel/types': 7.27.6

  '@babel/parser@7.27.5':
    dependencies:
      '@babel/types': 7.27.6

  '@babel/plugin-syntax-async-generators@7.8.4(@babel/core@7.27.4)':
    dependencies:
      '@babel/core': 7.27.4
      '@babel/helper-plugin-utils': 7.27.1

  '@babel/plugin-syntax-bigint@7.8.3(@babel/core@7.27.4)':
    dependencies:
      '@babel/core': 7.27.4
      '@babel/helper-plugin-utils': 7.27.1

  '@babel/plugin-syntax-class-properties@7.12.13(@babel/core@7.27.4)':
    dependencies:
      '@babel/core': 7.27.4
      '@babel/helper-plugin-utils': 7.27.1

  '@babel/plugin-syntax-class-static-block@7.14.5(@babel/core@7.27.4)':
    dependencies:
      '@babel/core': 7.27.4
      '@babel/helper-plugin-utils': 7.27.1

  '@babel/plugin-syntax-import-attributes@7.27.1(@babel/core@7.27.4)':
    dependencies:
      '@babel/core': 7.27.4
      '@babel/helper-plugin-utils': 7.27.1

  '@babel/plugin-syntax-import-meta@7.10.4(@babel/core@7.27.4)':
    dependencies:
      '@babel/core': 7.27.4
      '@babel/helper-plugin-utils': 7.27.1

  '@babel/plugin-syntax-json-strings@7.8.3(@babel/core@7.27.4)':
    dependencies:
      '@babel/core': 7.27.4
      '@babel/helper-plugin-utils': 7.27.1

  '@babel/plugin-syntax-jsx@7.27.1(@babel/core@7.27.4)':
    dependencies:
      '@babel/core': 7.27.4
      '@babel/helper-plugin-utils': 7.27.1

  '@babel/plugin-syntax-logical-assignment-operators@7.10.4(@babel/core@7.27.4)':
    dependencies:
      '@babel/core': 7.27.4
      '@babel/helper-plugin-utils': 7.27.1

  '@babel/plugin-syntax-nullish-coalescing-operator@7.8.3(@babel/core@7.27.4)':
    dependencies:
      '@babel/core': 7.27.4
      '@babel/helper-plugin-utils': 7.27.1

  '@babel/plugin-syntax-numeric-separator@7.10.4(@babel/core@7.27.4)':
    dependencies:
      '@babel/core': 7.27.4
      '@babel/helper-plugin-utils': 7.27.1

  '@babel/plugin-syntax-object-rest-spread@7.8.3(@babel/core@7.27.4)':
    dependencies:
      '@babel/core': 7.27.4
      '@babel/helper-plugin-utils': 7.27.1

  '@babel/plugin-syntax-optional-catch-binding@7.8.3(@babel/core@7.27.4)':
    dependencies:
      '@babel/core': 7.27.4
      '@babel/helper-plugin-utils': 7.27.1

  '@babel/plugin-syntax-optional-chaining@7.8.3(@babel/core@7.27.4)':
    dependencies:
      '@babel/core': 7.27.4
      '@babel/helper-plugin-utils': 7.27.1

  '@babel/plugin-syntax-private-property-in-object@7.14.5(@babel/core@7.27.4)':
    dependencies:
      '@babel/core': 7.27.4
      '@babel/helper-plugin-utils': 7.27.1

  '@babel/plugin-syntax-top-level-await@7.14.5(@babel/core@7.27.4)':
    dependencies:
      '@babel/core': 7.27.4
      '@babel/helper-plugin-utils': 7.27.1

  '@babel/plugin-syntax-typescript@7.27.1(@babel/core@7.27.4)':
    dependencies:
      '@babel/core': 7.27.4
      '@babel/helper-plugin-utils': 7.27.1

  '@babel/template@7.27.2':
    dependencies:
      '@babel/code-frame': 7.27.1
      '@babel/parser': 7.27.5
      '@babel/types': 7.27.6

  '@babel/traverse@7.27.4':
    dependencies:
      '@babel/code-frame': 7.27.1
      '@babel/generator': 7.27.5
      '@babel/parser': 7.27.5
      '@babel/template': 7.27.2
      '@babel/types': 7.27.6
      debug: 4.4.1
      globals: 11.12.0
    transitivePeerDependencies:
      - supports-color

  '@babel/types@7.27.6':
    dependencies:
      '@babel/helper-string-parser': 7.27.1
      '@babel/helper-validator-identifier': 7.27.1

  '@bcoe/v8-coverage@0.2.3': {}

  '@colors/colors@1.5.0':
    optional: true

  '@cspotcode/source-map-support@0.8.1':
    dependencies:
      '@jridgewell/trace-mapping': 0.3.9

  '@eslint-community/eslint-utils@4.7.0(eslint@8.57.1)':
    dependencies:
      eslint: 8.57.1
      eslint-visitor-keys: 3.4.3

  '@eslint-community/regexpp@4.12.1': {}

  '@eslint/eslintrc@2.1.4':
    dependencies:
      ajv: 6.12.6
      debug: 4.4.1
      espree: 9.6.1
      globals: 13.24.0
      ignore: 5.3.2
      import-fresh: 3.3.1
      js-yaml: 4.1.0
      minimatch: 3.1.2
      strip-json-comments: 3.1.1
    transitivePeerDependencies:
      - supports-color

  '@eslint/js@8.57.1': {}

  '@ffprobe-installer/darwin-arm64@5.0.1':
    optional: true

  '@ffprobe-installer/darwin-x64@5.1.0':
    optional: true

  '@ffprobe-installer/ffprobe@2.1.2':
    optionalDependencies:
      '@ffprobe-installer/darwin-arm64': 5.0.1
      '@ffprobe-installer/darwin-x64': 5.1.0
      '@ffprobe-installer/linux-arm': 5.2.0
      '@ffprobe-installer/linux-arm64': 5.2.0
      '@ffprobe-installer/linux-ia32': 5.2.0
      '@ffprobe-installer/linux-x64': 5.2.0
      '@ffprobe-installer/win32-ia32': 5.1.0
      '@ffprobe-installer/win32-x64': 5.1.0

  '@ffprobe-installer/linux-arm64@5.2.0':
    optional: true

  '@ffprobe-installer/linux-arm@5.2.0':
    optional: true

  '@ffprobe-installer/linux-ia32@5.2.0':
    optional: true

  '@ffprobe-installer/linux-x64@5.2.0':
    optional: true

  '@ffprobe-installer/win32-ia32@5.1.0':
    optional: true

  '@ffprobe-installer/win32-x64@5.1.0':
    optional: true

  '@huggingface/hub@2.2.0':
    dependencies:
      '@huggingface/tasks': 0.19.19

  '@huggingface/tasks@0.19.19': {}

  '@humanwhocodes/config-array@0.13.0':
    dependencies:
      '@humanwhocodes/object-schema': 2.0.3
      debug: 4.4.1
      minimatch: 3.1.2
    transitivePeerDependencies:
      - supports-color

  '@humanwhocodes/module-importer@1.0.1': {}

  '@humanwhocodes/object-schema@2.0.3': {}

  '@isaacs/cliui@8.0.2':
    dependencies:
      string-width: 5.1.2
      string-width-cjs: string-width@4.2.3
      strip-ansi: 7.1.0
      strip-ansi-cjs: strip-ansi@6.0.1
      wrap-ansi: 8.1.0
      wrap-ansi-cjs: wrap-ansi@7.0.0

  '@istanbuljs/load-nyc-config@1.1.0':
    dependencies:
      camelcase: 5.3.1
      find-up: 4.1.0
      get-package-type: 0.1.0
      js-yaml: 3.14.1
      resolve-from: 5.0.0

  '@istanbuljs/schema@0.1.3': {}

  '@jclem/logfmt2@2.4.3': {}

  '@jest/console@29.7.0':
    dependencies:
      '@jest/types': 29.6.3
      '@types/node': 20.19.1
      chalk: 4.1.2
      jest-message-util: 29.7.0
      jest-util: 29.7.0
      slash: 3.0.0

  '@jest/core@29.7.0(ts-node@10.9.2(@types/node@20.19.1)(typescript@5.8.3))':
    dependencies:
      '@jest/console': 29.7.0
      '@jest/reporters': 29.7.0
      '@jest/test-result': 29.7.0
      '@jest/transform': 29.7.0
      '@jest/types': 29.6.3
      '@types/node': 20.19.1
      ansi-escapes: 4.3.2
      chalk: 4.1.2
      ci-info: 3.9.0
      exit: 0.1.2
      graceful-fs: 4.2.11
      jest-changed-files: 29.7.0
      jest-config: 29.7.0(@types/node@20.19.1)(ts-node@10.9.2(@types/node@20.19.1)(typescript@5.8.3))
      jest-haste-map: 29.7.0
      jest-message-util: 29.7.0
      jest-regex-util: 29.6.3
      jest-resolve: 29.7.0
      jest-resolve-dependencies: 29.7.0
      jest-runner: 29.7.0
      jest-runtime: 29.7.0
      jest-snapshot: 29.7.0
      jest-util: 29.7.0
      jest-validate: 29.7.0
      jest-watcher: 29.7.0
      micromatch: 4.0.8
      pretty-format: 29.7.0
      slash: 3.0.0
      strip-ansi: 6.0.1
    transitivePeerDependencies:
      - babel-plugin-macros
      - supports-color
      - ts-node

  '@jest/environment@29.7.0':
    dependencies:
      '@jest/fake-timers': 29.7.0
      '@jest/types': 29.6.3
      '@types/node': 20.19.1
      jest-mock: 29.7.0

  '@jest/expect-utils@29.7.0':
    dependencies:
      jest-get-type: 29.6.3

  '@jest/expect@29.7.0':
    dependencies:
      expect: 29.7.0
      jest-snapshot: 29.7.0
    transitivePeerDependencies:
      - supports-color

  '@jest/fake-timers@29.7.0':
    dependencies:
      '@jest/types': 29.6.3
      '@sinonjs/fake-timers': 10.3.0
      '@types/node': 20.19.1
      jest-message-util: 29.7.0
      jest-mock: 29.7.0
      jest-util: 29.7.0

  '@jest/globals@29.7.0':
    dependencies:
      '@jest/environment': 29.7.0
      '@jest/expect': 29.7.0
      '@jest/types': 29.6.3
      jest-mock: 29.7.0
    transitivePeerDependencies:
      - supports-color

  '@jest/reporters@29.7.0':
    dependencies:
      '@bcoe/v8-coverage': 0.2.3
      '@jest/console': 29.7.0
      '@jest/test-result': 29.7.0
      '@jest/transform': 29.7.0
      '@jest/types': 29.6.3
      '@jridgewell/trace-mapping': 0.3.25
      '@types/node': 20.19.1
      chalk: 4.1.2
      collect-v8-coverage: 1.0.2
      exit: 0.1.2
      glob: 7.2.3
      graceful-fs: 4.2.11
      istanbul-lib-coverage: 3.2.2
      istanbul-lib-instrument: 6.0.3
      istanbul-lib-report: 3.0.1
      istanbul-lib-source-maps: 4.0.1
      istanbul-reports: 3.1.7
      jest-message-util: 29.7.0
      jest-util: 29.7.0
      jest-worker: 29.7.0
      slash: 3.0.0
      string-length: 4.0.2
      strip-ansi: 6.0.1
      v8-to-istanbul: 9.3.0
    transitivePeerDependencies:
      - supports-color

  '@jest/schemas@29.6.3':
    dependencies:
      '@sinclair/typebox': 0.27.8

  '@jest/source-map@29.6.3':
    dependencies:
      '@jridgewell/trace-mapping': 0.3.25
      callsites: 3.1.0
      graceful-fs: 4.2.11

  '@jest/test-result@29.7.0':
    dependencies:
      '@jest/console': 29.7.0
      '@jest/types': 29.6.3
      '@types/istanbul-lib-coverage': 2.0.6
      collect-v8-coverage: 1.0.2

  '@jest/test-sequencer@29.7.0':
    dependencies:
      '@jest/test-result': 29.7.0
      graceful-fs: 4.2.11
      jest-haste-map: 29.7.0
      slash: 3.0.0

  '@jest/transform@29.7.0':
    dependencies:
      '@babel/core': 7.27.4
      '@jest/types': 29.6.3
      '@jridgewell/trace-mapping': 0.3.25
      babel-plugin-istanbul: 6.1.1
      chalk: 4.1.2
      convert-source-map: 2.0.0
      fast-json-stable-stringify: 2.1.0
      graceful-fs: 4.2.11
      jest-haste-map: 29.7.0
      jest-regex-util: 29.6.3
      jest-util: 29.7.0
      micromatch: 4.0.8
      pirates: 4.0.7
      slash: 3.0.0
      write-file-atomic: 4.0.2
    transitivePeerDependencies:
      - supports-color

  '@jest/types@29.6.3':
    dependencies:
      '@jest/schemas': 29.6.3
      '@types/istanbul-lib-coverage': 2.0.6
      '@types/istanbul-reports': 3.0.4
      '@types/node': 20.19.1
      '@types/yargs': 17.0.33
      chalk: 4.1.2

  '@jridgewell/gen-mapping@0.3.8':
    dependencies:
      '@jridgewell/set-array': 1.2.1
      '@jridgewell/sourcemap-codec': 1.5.0
      '@jridgewell/trace-mapping': 0.3.25

  '@jridgewell/resolve-uri@3.1.2': {}

  '@jridgewell/set-array@1.2.1': {}

  '@jridgewell/source-map@0.3.6':
    dependencies:
      '@jridgewell/gen-mapping': 0.3.8
      '@jridgewell/trace-mapping': 0.3.25

  '@jridgewell/sourcemap-codec@1.5.0': {}

  '@jridgewell/trace-mapping@0.3.25':
    dependencies:
      '@jridgewell/resolve-uri': 3.1.2
      '@jridgewell/sourcemap-codec': 1.5.0

  '@jridgewell/trace-mapping@0.3.9':
    dependencies:
      '@jridgewell/resolve-uri': 3.1.2
      '@jridgewell/sourcemap-codec': 1.5.0

  '@kikobeats/time-span@1.0.5': {}

  '@ljharb/through@2.3.14':
    dependencies:
      call-bind: 1.0.8

  '@lukeed/csprng@1.1.0': {}

  '@mapbox/node-pre-gyp@1.0.11':
    dependencies:
      detect-libc: 2.0.4
      https-proxy-agent: 5.0.1
      make-dir: 3.1.0
      node-fetch: 2.7.0
      nopt: 5.0.0
      npmlog: 5.0.1
      rimraf: 3.0.2
      semver: 7.7.2
      tar: 6.2.1
    transitivePeerDependencies:
      - encoding
      - supports-color

  '@microsoft/tsdoc@0.15.1': {}

  '@nestjs/cli@10.4.9':
    dependencies:
      '@angular-devkit/core': 17.3.11(chokidar@3.6.0)
      '@angular-devkit/schematics': 17.3.11(chokidar@3.6.0)
      '@angular-devkit/schematics-cli': 17.3.11(chokidar@3.6.0)
      '@nestjs/schematics': 10.2.3(chokidar@3.6.0)(typescript@5.7.2)
      chalk: 4.1.2
      chokidar: 3.6.0
      cli-table3: 0.6.5
      commander: 4.1.1
      fork-ts-checker-webpack-plugin: 9.0.2(typescript@5.7.2)(webpack@5.97.1)
      glob: 10.4.5
      inquirer: 8.2.6
      node-emoji: 1.11.0
      ora: 5.4.1
      tree-kill: 1.2.2
      tsconfig-paths: 4.2.0
      tsconfig-paths-webpack-plugin: 4.2.0
      typescript: 5.7.2
      webpack: 5.97.1
      webpack-node-externals: 3.0.0
    transitivePeerDependencies:
      - esbuild
      - uglify-js
      - webpack-cli

  '@nestjs/common@10.4.19(class-transformer@0.5.1)(class-validator@0.14.2)(reflect-metadata@0.1.14)(rxjs@7.8.2)':
    dependencies:
      file-type: 20.4.1
      iterare: 1.2.1
      reflect-metadata: 0.1.14
      rxjs: 7.8.2
      tslib: 2.8.1
      uid: 2.0.2
    optionalDependencies:
      class-transformer: 0.5.1
      class-validator: 0.14.2
    transitivePeerDependencies:
      - supports-color

  '@nestjs/config@3.3.0(@nestjs/common@10.4.19(class-transformer@0.5.1)(class-validator@0.14.2)(reflect-metadata@0.1.14)(rxjs@7.8.2))(rxjs@7.8.2)':
    dependencies:
      '@nestjs/common': 10.4.19(class-transformer@0.5.1)(class-validator@0.14.2)(reflect-metadata@0.1.14)(rxjs@7.8.2)
      dotenv: 16.4.5
      dotenv-expand: 10.0.0
      lodash: 4.17.21
      rxjs: 7.8.2

  '@nestjs/core@10.4.19(@nestjs/common@10.4.19(class-transformer@0.5.1)(class-validator@0.14.2)(reflect-metadata@0.1.14)(rxjs@7.8.2))(@nestjs/platform-express@10.4.19)(reflect-metadata@0.1.14)(rxjs@7.8.2)':
    dependencies:
      '@nestjs/common': 10.4.19(class-transformer@0.5.1)(class-validator@0.14.2)(reflect-metadata@0.1.14)(rxjs@7.8.2)
      '@nuxtjs/opencollective': 0.3.2
      fast-safe-stringify: 2.1.1
      iterare: 1.2.1
      path-to-regexp: 3.3.0
      reflect-metadata: 0.1.14
      rxjs: 7.8.2
      tslib: 2.8.1
      uid: 2.0.2
    optionalDependencies:
      '@nestjs/platform-express': 10.4.19(@nestjs/common@10.4.19(class-transformer@0.5.1)(class-validator@0.14.2)(reflect-metadata@0.1.14)(rxjs@7.8.2))(@nestjs/core@10.4.19)
    transitivePeerDependencies:
      - encoding

  '@nestjs/jwt@10.2.0(@nestjs/common@10.4.19(class-transformer@0.5.1)(class-validator@0.14.2)(reflect-metadata@0.1.14)(rxjs@7.8.2))':
    dependencies:
      '@nestjs/common': 10.4.19(class-transformer@0.5.1)(class-validator@0.14.2)(reflect-metadata@0.1.14)(rxjs@7.8.2)
      '@types/jsonwebtoken': 9.0.5
      jsonwebtoken: 9.0.2

  '@nestjs/mapped-types@2.0.5(@nestjs/common@10.4.19(class-transformer@0.5.1)(class-validator@0.14.2)(reflect-metadata@0.1.14)(rxjs@7.8.2))(class-transformer@0.5.1)(class-validator@0.14.2)(reflect-metadata@0.1.14)':
    dependencies:
      '@nestjs/common': 10.4.19(class-transformer@0.5.1)(class-validator@0.14.2)(reflect-metadata@0.1.14)(rxjs@7.8.2)
      reflect-metadata: 0.1.14
    optionalDependencies:
      class-transformer: 0.5.1
      class-validator: 0.14.2

  '@nestjs/mapped-types@2.1.0(@nestjs/common@10.4.19(class-transformer@0.5.1)(class-validator@0.14.2)(reflect-metadata@0.1.14)(rxjs@7.8.2))(class-transformer@0.5.1)(class-validator@0.14.2)(reflect-metadata@0.1.14)':
    dependencies:
      '@nestjs/common': 10.4.19(class-transformer@0.5.1)(class-validator@0.14.2)(reflect-metadata@0.1.14)(rxjs@7.8.2)
      reflect-metadata: 0.1.14
    optionalDependencies:
      class-transformer: 0.5.1
      class-validator: 0.14.2

  '@nestjs/passport@10.0.3(@nestjs/common@10.4.19(class-transformer@0.5.1)(class-validator@0.14.2)(reflect-metadata@0.1.14)(rxjs@7.8.2))(passport@0.7.0)':
    dependencies:
      '@nestjs/common': 10.4.19(class-transformer@0.5.1)(class-validator@0.14.2)(reflect-metadata@0.1.14)(rxjs@7.8.2)
      passport: 0.7.0

  '@nestjs/platform-express@10.4.19(@nestjs/common@10.4.19(class-transformer@0.5.1)(class-validator@0.14.2)(reflect-metadata@0.1.14)(rxjs@7.8.2))(@nestjs/core@10.4.19)':
    dependencies:
      '@nestjs/common': 10.4.19(class-transformer@0.5.1)(class-validator@0.14.2)(reflect-metadata@0.1.14)(rxjs@7.8.2)
      '@nestjs/core': 10.4.19(@nestjs/common@10.4.19(class-transformer@0.5.1)(class-validator@0.14.2)(reflect-metadata@0.1.14)(rxjs@7.8.2))(@nestjs/platform-express@10.4.19)(reflect-metadata@0.1.14)(rxjs@7.8.2)
      body-parser: 1.20.3
      cors: 2.8.5
      express: 4.21.2
      multer: 2.0.1
      tslib: 2.8.1
    transitivePeerDependencies:
      - supports-color

  '@nestjs/schematics@10.2.3(chokidar@3.6.0)(typescript@5.7.2)':
    dependencies:
      '@angular-devkit/core': 17.3.11(chokidar@3.6.0)
      '@angular-devkit/schematics': 17.3.11(chokidar@3.6.0)
      comment-json: 4.2.5
      jsonc-parser: 3.3.1
      pluralize: 8.0.0
      typescript: 5.7.2
    transitivePeerDependencies:
      - chokidar

  '@nestjs/schematics@10.2.3(chokidar@3.6.0)(typescript@5.8.3)':
    dependencies:
      '@angular-devkit/core': 17.3.11(chokidar@3.6.0)
      '@angular-devkit/schematics': 17.3.11(chokidar@3.6.0)
      comment-json: 4.2.5
      jsonc-parser: 3.3.1
      pluralize: 8.0.0
      typescript: 5.8.3
    transitivePeerDependencies:
      - chokidar

  '@nestjs/swagger@7.4.2(@nestjs/common@10.4.19(class-transformer@0.5.1)(class-validator@0.14.2)(reflect-metadata@0.1.14)(rxjs@7.8.2))(@nestjs/core@10.4.19)(class-transformer@0.5.1)(class-validator@0.14.2)(reflect-metadata@0.1.14)':
    dependencies:
      '@microsoft/tsdoc': 0.15.1
      '@nestjs/common': 10.4.19(class-transformer@0.5.1)(class-validator@0.14.2)(reflect-metadata@0.1.14)(rxjs@7.8.2)
      '@nestjs/core': 10.4.19(@nestjs/common@10.4.19(class-transformer@0.5.1)(class-validator@0.14.2)(reflect-metadata@0.1.14)(rxjs@7.8.2))(@nestjs/platform-express@10.4.19)(reflect-metadata@0.1.14)(rxjs@7.8.2)
      '@nestjs/mapped-types': 2.0.5(@nestjs/common@10.4.19(class-transformer@0.5.1)(class-validator@0.14.2)(reflect-metadata@0.1.14)(rxjs@7.8.2))(class-transformer@0.5.1)(class-validator@0.14.2)(reflect-metadata@0.1.14)
      js-yaml: 4.1.0
      lodash: 4.17.21
      path-to-regexp: 3.3.0
      reflect-metadata: 0.1.14
      swagger-ui-dist: 5.17.14
    optionalDependencies:
      class-transformer: 0.5.1
      class-validator: 0.14.2

  '@nestjs/terminus@11.0.0(@nestjs/common@10.4.19(class-transformer@0.5.1)(class-validator@0.14.2)(reflect-metadata@0.1.14)(rxjs@7.8.2))(@nestjs/core@10.4.19)(@nestjs/typeorm@10.0.2(@nestjs/common@10.4.19(class-transformer@0.5.1)(class-validator@0.14.2)(reflect-metadata@0.1.14)(rxjs@7.8.2))(@nestjs/core@10.4.19)(reflect-metadata@0.1.14)(rxjs@7.8.2)(typeorm@0.3.25(pg@8.16.2)(reflect-metadata@0.1.14)(ts-node@10.9.2(@types/node@20.19.1)(typescript@5.8.3))))(reflect-metadata@0.1.14)(rxjs@7.8.2)(typeorm@0.3.25(pg@8.16.2)(reflect-metadata@0.1.14)(ts-node@10.9.2(@types/node@20.19.1)(typescript@5.8.3)))':
    dependencies:
      '@nestjs/common': 10.4.19(class-transformer@0.5.1)(class-validator@0.14.2)(reflect-metadata@0.1.14)(rxjs@7.8.2)
      '@nestjs/core': 10.4.19(@nestjs/common@10.4.19(class-transformer@0.5.1)(class-validator@0.14.2)(reflect-metadata@0.1.14)(rxjs@7.8.2))(@nestjs/platform-express@10.4.19)(reflect-metadata@0.1.14)(rxjs@7.8.2)
      boxen: 5.1.2
      check-disk-space: 3.4.0
      reflect-metadata: 0.1.14
      rxjs: 7.8.2
    optionalDependencies:
      '@nestjs/typeorm': 10.0.2(@nestjs/common@10.4.19(class-transformer@0.5.1)(class-validator@0.14.2)(reflect-metadata@0.1.14)(rxjs@7.8.2))(@nestjs/core@10.4.19)(reflect-metadata@0.1.14)(rxjs@7.8.2)(typeorm@0.3.25(pg@8.16.2)(reflect-metadata@0.1.14)(ts-node@10.9.2(@types/node@20.19.1)(typescript@5.8.3)))
      typeorm: 0.3.25(pg@8.16.2)(reflect-metadata@0.1.14)(ts-node@10.9.2(@types/node@20.19.1)(typescript@5.8.3))

  '@nestjs/testing@10.4.19(@nestjs/common@10.4.19(class-transformer@0.5.1)(class-validator@0.14.2)(reflect-metadata@0.1.14)(rxjs@7.8.2))(@nestjs/core@10.4.19)(@nestjs/platform-express@10.4.19)':
    dependencies:
      '@nestjs/common': 10.4.19(class-transformer@0.5.1)(class-validator@0.14.2)(reflect-metadata@0.1.14)(rxjs@7.8.2)
      '@nestjs/core': 10.4.19(@nestjs/common@10.4.19(class-transformer@0.5.1)(class-validator@0.14.2)(reflect-metadata@0.1.14)(rxjs@7.8.2))(@nestjs/platform-express@10.4.19)(reflect-metadata@0.1.14)(rxjs@7.8.2)
      tslib: 2.8.1
    optionalDependencies:
      '@nestjs/platform-express': 10.4.19(@nestjs/common@10.4.19(class-transformer@0.5.1)(class-validator@0.14.2)(reflect-metadata@0.1.14)(rxjs@7.8.2))(@nestjs/core@10.4.19)

  '@nestjs/throttler@5.2.0(@nestjs/common@10.4.19(class-transformer@0.5.1)(class-validator@0.14.2)(reflect-metadata@0.1.14)(rxjs@7.8.2))(@nestjs/core@10.4.19)(reflect-metadata@0.1.14)':
    dependencies:
      '@nestjs/common': 10.4.19(class-transformer@0.5.1)(class-validator@0.14.2)(reflect-metadata@0.1.14)(rxjs@7.8.2)
      '@nestjs/core': 10.4.19(@nestjs/common@10.4.19(class-transformer@0.5.1)(class-validator@0.14.2)(reflect-metadata@0.1.14)(rxjs@7.8.2))(@nestjs/platform-express@10.4.19)(reflect-metadata@0.1.14)(rxjs@7.8.2)
      reflect-metadata: 0.1.14

  '@nestjs/typeorm@10.0.2(@nestjs/common@10.4.19(class-transformer@0.5.1)(class-validator@0.14.2)(reflect-metadata@0.1.14)(rxjs@7.8.2))(@nestjs/core@10.4.19)(reflect-metadata@0.1.14)(rxjs@7.8.2)(typeorm@0.3.25(pg@8.16.2)(reflect-metadata@0.1.14)(ts-node@10.9.2(@types/node@20.19.1)(typescript@5.8.3)))':
    dependencies:
      '@nestjs/common': 10.4.19(class-transformer@0.5.1)(class-validator@0.14.2)(reflect-metadata@0.1.14)(rxjs@7.8.2)
      '@nestjs/core': 10.4.19(@nestjs/common@10.4.19(class-transformer@0.5.1)(class-validator@0.14.2)(reflect-metadata@0.1.14)(rxjs@7.8.2))(@nestjs/platform-express@10.4.19)(reflect-metadata@0.1.14)(rxjs@7.8.2)
      reflect-metadata: 0.1.14
      rxjs: 7.8.2
      typeorm: 0.3.25(pg@8.16.2)(reflect-metadata@0.1.14)(ts-node@10.9.2(@types/node@20.19.1)(typescript@5.8.3))
      uuid: 9.0.1

  '@noble/hashes@1.8.0': {}

  '@nodelib/fs.scandir@2.1.5':
    dependencies:
      '@nodelib/fs.stat': 2.0.5
      run-parallel: 1.2.0

  '@nodelib/fs.stat@2.0.5': {}

  '@nodelib/fs.walk@1.2.8':
    dependencies:
      '@nodelib/fs.scandir': 2.1.5
      fastq: 1.19.1

  '@nuxtjs/opencollective@0.3.2':
    dependencies:
      chalk: 4.1.2
      consola: 2.15.3
      node-fetch: 2.7.0
    transitivePeerDependencies:
      - encoding

  '@opentelemetry/api@1.9.0': {}

  '@paralleldrive/cuid2@2.2.2':
    dependencies:
      '@noble/hashes': 1.8.0

  '@pkgjs/parseargs@0.11.0':
    optional: true

  '@pkgr/core@0.2.7': {}

  '@sinclair/typebox@0.27.8': {}

  '@sinonjs/commons@3.0.1':
    dependencies:
      type-detect: 4.0.8

  '@sinonjs/fake-timers@10.3.0':
    dependencies:
      '@sinonjs/commons': 3.0.1

  '@sqltools/formatter@1.2.5': {}

  '@tokenizer/inflate@0.2.7':
    dependencies:
      debug: 4.4.1
      fflate: 0.8.2
      token-types: 6.0.0
    transitivePeerDependencies:
      - supports-color

  '@tokenizer/token@0.3.0': {}

  '@tsconfig/node10@1.0.11': {}

  '@tsconfig/node12@1.0.11': {}

  '@tsconfig/node14@1.0.3': {}

  '@tsconfig/node16@1.0.4': {}

  '@types/babel__core@7.20.5':
    dependencies:
      '@babel/parser': 7.27.5
      '@babel/types': 7.27.6
      '@types/babel__generator': 7.27.0
      '@types/babel__template': 7.4.4
      '@types/babel__traverse': 7.20.7

  '@types/babel__generator@7.27.0':
    dependencies:
      '@babel/types': 7.27.6

  '@types/babel__template@7.4.4':
    dependencies:
      '@babel/parser': 7.27.5
      '@babel/types': 7.27.6

  '@types/babel__traverse@7.20.7':
    dependencies:
      '@babel/types': 7.27.6

  '@types/bcrypt@5.0.2':
    dependencies:
      '@types/node': 20.19.1

  '@types/body-parser@1.19.6':
    dependencies:
      '@types/connect': 3.4.38
      '@types/node': 20.19.1

  '@types/connect@3.4.38':
    dependencies:
      '@types/node': 20.19.1

  '@types/cookiejar@2.1.5': {}

  '@types/eslint-scope@3.7.7':
    dependencies:
      '@types/eslint': 9.6.1
      '@types/estree': 1.0.8

  '@types/eslint@9.6.1':
    dependencies:
      '@types/estree': 1.0.8
      '@types/json-schema': 7.0.15

  '@types/estree@1.0.8': {}

  '@types/express-serve-static-core@4.19.6':
    dependencies:
      '@types/node': 20.19.1
      '@types/qs': 6.14.0
      '@types/range-parser': 1.2.7
      '@types/send': 0.17.5

  '@types/express@4.17.23':
    dependencies:
      '@types/body-parser': 1.19.6
      '@types/express-serve-static-core': 4.19.6
      '@types/qs': 6.14.0
      '@types/serve-static': 1.15.8

  '@types/graceful-fs@4.1.9':
    dependencies:
      '@types/node': 20.19.1

  '@types/http-errors@2.0.5': {}

  '@types/istanbul-lib-coverage@2.0.6': {}

  '@types/istanbul-lib-report@3.0.3':
    dependencies:
      '@types/istanbul-lib-coverage': 2.0.6

  '@types/istanbul-reports@3.0.4':
    dependencies:
      '@types/istanbul-lib-report': 3.0.3

  '@types/jest@29.5.14':
    dependencies:
      expect: 29.7.0
      pretty-format: 29.7.0

  '@types/json-schema@7.0.15': {}

  '@types/jsonwebtoken@9.0.10':
    dependencies:
      '@types/ms': 2.1.0
      '@types/node': 20.19.1

  '@types/jsonwebtoken@9.0.5':
    dependencies:
      '@types/node': 20.19.1

  '@types/methods@1.1.4': {}

  '@types/mime@1.3.5': {}

  '@types/ms@2.1.0': {}

  '@types/node@20.19.1':
    dependencies:
      undici-types: 6.21.0

  '@types/oauth@0.9.6':
    dependencies:
      '@types/node': 20.19.1

  '@types/passport-google-oauth20@2.0.16':
    dependencies:
      '@types/express': 4.17.23
      '@types/passport': 1.0.17
      '@types/passport-oauth2': 1.8.0

  '@types/passport-jwt@3.0.13':
    dependencies:
      '@types/express': 4.17.23
      '@types/jsonwebtoken': 9.0.10
      '@types/passport-strategy': 0.2.38

  '@types/passport-local@1.0.38':
    dependencies:
      '@types/express': 4.17.23
      '@types/passport': 1.0.17
      '@types/passport-strategy': 0.2.38

  '@types/passport-oauth2@1.8.0':
    dependencies:
      '@types/express': 4.17.23
      '@types/oauth': 0.9.6
      '@types/passport': 1.0.17

  '@types/passport-strategy@0.2.38':
    dependencies:
      '@types/express': 4.17.23
      '@types/passport': 1.0.17

  '@types/passport@1.0.17':
    dependencies:
      '@types/express': 4.17.23

  '@types/pg@8.15.4':
    dependencies:
      '@types/node': 20.19.1
      pg-protocol: 1.10.2
      pg-types: 2.2.0

  '@types/qs@6.14.0': {}

  '@types/range-parser@1.2.7': {}

  '@types/semver@7.7.0': {}

  '@types/send@0.17.5':
    dependencies:
      '@types/mime': 1.3.5
      '@types/node': 20.19.1

  '@types/serve-static@1.15.8':
    dependencies:
      '@types/http-errors': 2.0.5
      '@types/node': 20.19.1
      '@types/send': 0.17.5

  '@types/stack-utils@2.0.3': {}

  '@types/superagent@8.1.9':
    dependencies:
      '@types/cookiejar': 2.1.5
      '@types/methods': 1.1.4
      '@types/node': 20.19.1
      form-data: 4.0.3

  '@types/supertest@2.0.16':
    dependencies:
      '@types/superagent': 8.1.9

  '@types/validator@13.15.2': {}

  '@types/yargs-parser@21.0.3': {}

  '@types/yargs@17.0.33':
    dependencies:
      '@types/yargs-parser': 21.0.3

  '@typescript-eslint/eslint-plugin@6.21.0(@typescript-eslint/parser@6.21.0(eslint@8.57.1)(typescript@5.8.3))(eslint@8.57.1)(typescript@5.8.3)':
    dependencies:
      '@eslint-community/regexpp': 4.12.1
      '@typescript-eslint/parser': 6.21.0(eslint@8.57.1)(typescript@5.8.3)
      '@typescript-eslint/scope-manager': 6.21.0
      '@typescript-eslint/type-utils': 6.21.0(eslint@8.57.1)(typescript@5.8.3)
      '@typescript-eslint/utils': 6.21.0(eslint@8.57.1)(typescript@5.8.3)
      '@typescript-eslint/visitor-keys': 6.21.0
      debug: 4.4.1
      eslint: 8.57.1
      graphemer: 1.4.0
      ignore: 5.3.2
      natural-compare: 1.4.0
      semver: 7.7.2
      ts-api-utils: 1.4.3(typescript@5.8.3)
    optionalDependencies:
      typescript: 5.8.3
    transitivePeerDependencies:
      - supports-color

  '@typescript-eslint/parser@6.21.0(eslint@8.57.1)(typescript@5.8.3)':
    dependencies:
      '@typescript-eslint/scope-manager': 6.21.0
      '@typescript-eslint/types': 6.21.0
      '@typescript-eslint/typescript-estree': 6.21.0(typescript@5.8.3)
      '@typescript-eslint/visitor-keys': 6.21.0
      debug: 4.4.1
      eslint: 8.57.1
    optionalDependencies:
      typescript: 5.8.3
    transitivePeerDependencies:
      - supports-color

  '@typescript-eslint/scope-manager@6.21.0':
    dependencies:
      '@typescript-eslint/types': 6.21.0
      '@typescript-eslint/visitor-keys': 6.21.0

  '@typescript-eslint/type-utils@6.21.0(eslint@8.57.1)(typescript@5.8.3)':
    dependencies:
      '@typescript-eslint/typescript-estree': 6.21.0(typescript@5.8.3)
      '@typescript-eslint/utils': 6.21.0(eslint@8.57.1)(typescript@5.8.3)
      debug: 4.4.1
      eslint: 8.57.1
      ts-api-utils: 1.4.3(typescript@5.8.3)
    optionalDependencies:
      typescript: 5.8.3
    transitivePeerDependencies:
      - supports-color

  '@typescript-eslint/types@6.21.0': {}

  '@typescript-eslint/typescript-estree@6.21.0(typescript@5.8.3)':
    dependencies:
      '@typescript-eslint/types': 6.21.0
      '@typescript-eslint/visitor-keys': 6.21.0
      debug: 4.4.1
      globby: 11.1.0
      is-glob: 4.0.3
      minimatch: 9.0.3
      semver: 7.7.2
      ts-api-utils: 1.4.3(typescript@5.8.3)
    optionalDependencies:
      typescript: 5.8.3
    transitivePeerDependencies:
      - supports-color

  '@typescript-eslint/utils@6.21.0(eslint@8.57.1)(typescript@5.8.3)':
    dependencies:
      '@eslint-community/eslint-utils': 4.7.0(eslint@8.57.1)
      '@types/json-schema': 7.0.15
      '@types/semver': 7.7.0
      '@typescript-eslint/scope-manager': 6.21.0
      '@typescript-eslint/types': 6.21.0
      '@typescript-eslint/typescript-estree': 6.21.0(typescript@5.8.3)
      eslint: 8.57.1
      semver: 7.7.2
    transitivePeerDependencies:
      - supports-color
      - typescript

  '@typescript-eslint/visitor-keys@6.21.0':
    dependencies:
      '@typescript-eslint/types': 6.21.0
      eslint-visitor-keys: 3.4.3

  '@ungap/structured-clone@1.3.0': {}

  '@webassemblyjs/ast@1.14.1':
    dependencies:
      '@webassemblyjs/helper-numbers': 1.13.2
      '@webassemblyjs/helper-wasm-bytecode': 1.13.2

  '@webassemblyjs/floating-point-hex-parser@1.13.2': {}

  '@webassemblyjs/helper-api-error@1.13.2': {}

  '@webassemblyjs/helper-buffer@1.14.1': {}

  '@webassemblyjs/helper-numbers@1.13.2':
    dependencies:
      '@webassemblyjs/floating-point-hex-parser': 1.13.2
      '@webassemblyjs/helper-api-error': 1.13.2
      '@xtuc/long': 4.2.2

  '@webassemblyjs/helper-wasm-bytecode@1.13.2': {}

  '@webassemblyjs/helper-wasm-section@1.14.1':
    dependencies:
      '@webassemblyjs/ast': 1.14.1
      '@webassemblyjs/helper-buffer': 1.14.1
      '@webassemblyjs/helper-wasm-bytecode': 1.13.2
      '@webassemblyjs/wasm-gen': 1.14.1

  '@webassemblyjs/ieee754@1.13.2':
    dependencies:
      '@xtuc/ieee754': 1.2.0

  '@webassemblyjs/leb128@1.13.2':
    dependencies:
      '@xtuc/long': 4.2.2

  '@webassemblyjs/utf8@1.13.2': {}

  '@webassemblyjs/wasm-edit@1.14.1':
    dependencies:
      '@webassemblyjs/ast': 1.14.1
      '@webassemblyjs/helper-buffer': 1.14.1
      '@webassemblyjs/helper-wasm-bytecode': 1.13.2
      '@webassemblyjs/helper-wasm-section': 1.14.1
      '@webassemblyjs/wasm-gen': 1.14.1
      '@webassemblyjs/wasm-opt': 1.14.1
      '@webassemblyjs/wasm-parser': 1.14.1
      '@webassemblyjs/wast-printer': 1.14.1

  '@webassemblyjs/wasm-gen@1.14.1':
    dependencies:
      '@webassemblyjs/ast': 1.14.1
      '@webassemblyjs/helper-wasm-bytecode': 1.13.2
      '@webassemblyjs/ieee754': 1.13.2
      '@webassemblyjs/leb128': 1.13.2
      '@webassemblyjs/utf8': 1.13.2

  '@webassemblyjs/wasm-opt@1.14.1':
    dependencies:
      '@webassemblyjs/ast': 1.14.1
      '@webassemblyjs/helper-buffer': 1.14.1
      '@webassemblyjs/wasm-gen': 1.14.1
      '@webassemblyjs/wasm-parser': 1.14.1

  '@webassemblyjs/wasm-parser@1.14.1':
    dependencies:
      '@webassemblyjs/ast': 1.14.1
      '@webassemblyjs/helper-api-error': 1.13.2
      '@webassemblyjs/helper-wasm-bytecode': 1.13.2
      '@webassemblyjs/ieee754': 1.13.2
      '@webassemblyjs/leb128': 1.13.2
      '@webassemblyjs/utf8': 1.13.2

  '@webassemblyjs/wast-printer@1.14.1':
    dependencies:
      '@webassemblyjs/ast': 1.14.1
      '@xtuc/long': 4.2.2

  '@xtuc/ieee754@1.2.0': {}

  '@xtuc/long@4.2.2': {}

  abbrev@1.1.1: {}

  accepts@1.3.8:
    dependencies:
      mime-types: 2.1.35
      negotiator: 0.6.3

  acorn-jsx@5.3.2(acorn@8.15.0):
    dependencies:
      acorn: 8.15.0

  acorn-walk@8.3.4:
    dependencies:
      acorn: 8.15.0

  acorn@8.15.0: {}

  agent-base@6.0.2:
    dependencies:
      debug: 4.4.1
    transitivePeerDependencies:
      - supports-color

  ajv-formats@2.1.1(ajv@8.12.0):
    optionalDependencies:
      ajv: 8.12.0

  ajv-formats@2.1.1(ajv@8.17.1):
    optionalDependencies:
      ajv: 8.17.1

  ajv-keywords@3.5.2(ajv@6.12.6):
    dependencies:
      ajv: 6.12.6

  ajv-keywords@5.1.0(ajv@8.17.1):
    dependencies:
      ajv: 8.17.1
      fast-deep-equal: 3.1.3

  ajv@6.12.6:
    dependencies:
      fast-deep-equal: 3.1.3
      fast-json-stable-stringify: 2.1.0
      json-schema-traverse: 0.4.1
      uri-js: 4.4.1

  ajv@8.12.0:
    dependencies:
      fast-deep-equal: 3.1.3
      json-schema-traverse: 1.0.0
      require-from-string: 2.0.2
      uri-js: 4.4.1

  ajv@8.17.1:
    dependencies:
      fast-deep-equal: 3.1.3
      fast-uri: 3.0.6
      json-schema-traverse: 1.0.0
      require-from-string: 2.0.2

  ansi-align@3.0.1:
    dependencies:
      string-width: 4.2.3

  ansi-colors@4.1.3: {}

  ansi-escapes@4.3.2:
    dependencies:
      type-fest: 0.21.3

  ansi-regex@2.1.1: {}

  ansi-regex@5.0.1: {}

  ansi-regex@6.1.0: {}

  ansi-styles@4.3.0:
    dependencies:
      color-convert: 2.0.1

  ansi-styles@5.2.0: {}

  ansi-styles@6.2.1: {}

  ansi@0.3.1: {}

  ansis@3.17.0: {}

  anymatch@3.1.3:
    dependencies:
      normalize-path: 3.0.0
      picomatch: 2.3.1

  app-root-path@3.1.0: {}

  append-field@1.0.0: {}

  aproba@2.0.0: {}

  are-we-there-yet@1.0.6:
    dependencies:
      delegates: 1.0.0
      readable-stream: 2.3.8

  are-we-there-yet@2.0.0:
    dependencies:
      delegates: 1.0.0
      readable-stream: 3.6.2

  arg@4.1.3: {}

  argparse@1.0.10:
    dependencies:
      sprintf-js: 1.0.3

  argparse@2.0.1: {}

  array-flatten@1.1.1: {}

  array-timsort@1.0.3: {}

  array-union@2.1.0: {}

  asap@2.0.6: {}

  async@3.2.6: {}

  asynckit@0.4.0: {}

  axios@0.21.4(debug@4.4.1):
    dependencies:
      follow-redirects: 1.15.9(debug@4.4.1)
    transitivePeerDependencies:
      - debug

  axios@1.10.0:
    dependencies:
      follow-redirects: 1.15.9(debug@4.4.1)
      form-data: 4.0.3
      proxy-from-env: 1.1.0
    transitivePeerDependencies:
      - debug

  babel-jest@29.7.0(@babel/core@7.27.4):
    dependencies:
      '@babel/core': 7.27.4
      '@jest/transform': 29.7.0
      '@types/babel__core': 7.20.5
      babel-plugin-istanbul: 6.1.1
      babel-preset-jest: 29.6.3(@babel/core@7.27.4)
      chalk: 4.1.2
      graceful-fs: 4.2.11
      slash: 3.0.0
    transitivePeerDependencies:
      - supports-color

  babel-plugin-istanbul@6.1.1:
    dependencies:
      '@babel/helper-plugin-utils': 7.27.1
      '@istanbuljs/load-nyc-config': 1.1.0
      '@istanbuljs/schema': 0.1.3
      istanbul-lib-instrument: 5.2.1
      test-exclude: 6.0.0
    transitivePeerDependencies:
      - supports-color

  babel-plugin-jest-hoist@29.6.3:
    dependencies:
      '@babel/template': 7.27.2
      '@babel/types': 7.27.6
      '@types/babel__core': 7.20.5
      '@types/babel__traverse': 7.20.7

  babel-preset-current-node-syntax@1.1.0(@babel/core@7.27.4):
    dependencies:
      '@babel/core': 7.27.4
      '@babel/plugin-syntax-async-generators': 7.8.4(@babel/core@7.27.4)
      '@babel/plugin-syntax-bigint': 7.8.3(@babel/core@7.27.4)
      '@babel/plugin-syntax-class-properties': 7.12.13(@babel/core@7.27.4)
      '@babel/plugin-syntax-class-static-block': 7.14.5(@babel/core@7.27.4)
      '@babel/plugin-syntax-import-attributes': 7.27.1(@babel/core@7.27.4)
      '@babel/plugin-syntax-import-meta': 7.10.4(@babel/core@7.27.4)
      '@babel/plugin-syntax-json-strings': 7.8.3(@babel/core@7.27.4)
      '@babel/plugin-syntax-logical-assignment-operators': 7.10.4(@babel/core@7.27.4)
      '@babel/plugin-syntax-nullish-coalescing-operator': 7.8.3(@babel/core@7.27.4)
      '@babel/plugin-syntax-numeric-separator': 7.10.4(@babel/core@7.27.4)
      '@babel/plugin-syntax-object-rest-spread': 7.8.3(@babel/core@7.27.4)
      '@babel/plugin-syntax-optional-catch-binding': 7.8.3(@babel/core@7.27.4)
      '@babel/plugin-syntax-optional-chaining': 7.8.3(@babel/core@7.27.4)
      '@babel/plugin-syntax-private-property-in-object': 7.14.5(@babel/core@7.27.4)
      '@babel/plugin-syntax-top-level-await': 7.14.5(@babel/core@7.27.4)

  babel-preset-jest@29.6.3(@babel/core@7.27.4):
    dependencies:
      '@babel/core': 7.27.4
      babel-plugin-jest-hoist: 29.6.3
      babel-preset-current-node-syntax: 1.1.0(@babel/core@7.27.4)

  balanced-match@1.0.2: {}

  base64-js@1.5.1: {}

  base64url@3.0.1: {}

  bcrypt@5.1.1:
    dependencies:
      '@mapbox/node-pre-gyp': 1.0.11
      node-addon-api: 5.1.0
    transitivePeerDependencies:
      - encoding
      - supports-color

  big-integer@1.6.52: {}

  binary-extensions@2.3.0: {}

  binary-version-check@6.1.0:
    dependencies:
      binary-version: 7.1.0
      semver: 7.7.2
      semver-truncate: 3.0.0

  binary-version@7.1.0:
    dependencies:
      execa: 8.0.1
      find-versions: 6.0.0

<<<<<<< HEAD
  binary@0.3.0:
    dependencies:
      buffers: 0.1.1
      chainsaw: 0.1.0

=======
>>>>>>> 970b078a
  bintrees@1.0.2: {}

  bl@4.1.0:
    dependencies:
      buffer: 5.7.1
      inherits: 2.0.4
      readable-stream: 3.6.2

  bluebird@3.4.7: {}

  body-parser@1.20.3:
    dependencies:
      bytes: 3.1.2
      content-type: 1.0.5
      debug: 2.6.9
      depd: 2.0.0
      destroy: 1.2.0
      http-errors: 2.0.0
      iconv-lite: 0.4.24
      on-finished: 2.4.1
      qs: 6.13.0
      raw-body: 2.5.2
      type-is: 1.6.18
      unpipe: 1.0.0
    transitivePeerDependencies:
      - supports-color

  boxen@5.1.2:
    dependencies:
      ansi-align: 3.0.1
      camelcase: 6.3.0
      chalk: 4.1.2
      cli-boxes: 2.2.1
      string-width: 4.2.3
      type-fest: 0.20.2
      widest-line: 3.1.0
      wrap-ansi: 7.0.0

  brace-expansion@1.1.12:
    dependencies:
      balanced-match: 1.0.2
      concat-map: 0.0.1

  brace-expansion@2.0.2:
    dependencies:
      balanced-match: 1.0.2

  braces@3.0.3:
    dependencies:
      fill-range: 7.1.1

  browserslist@4.25.0:
    dependencies:
      caniuse-lite: 1.0.30001724
      electron-to-chromium: 1.5.173
      node-releases: 2.0.19
      update-browserslist-db: 1.1.3(browserslist@4.25.0)

  bs-logger@0.2.6:
    dependencies:
      fast-json-stable-stringify: 2.1.0

  bser@2.1.1:
    dependencies:
      node-int64: 0.4.0

  buffer-equal-constant-time@1.0.1: {}

  buffer-from@1.1.2: {}

  buffer-indexof-polyfill@1.0.2: {}

  buffer-shims@1.0.0: {}

  buffer@5.7.1:
    dependencies:
      base64-js: 1.5.1
      ieee754: 1.2.1

  buffer@6.0.3:
    dependencies:
      base64-js: 1.5.1
      ieee754: 1.2.1

  buffers@0.1.1: {}

  busboy@1.6.0:
    dependencies:
      streamsearch: 1.1.0

  bytes@3.1.2: {}

  call-bind-apply-helpers@1.0.2:
    dependencies:
      es-errors: 1.3.0
      function-bind: 1.1.2

  call-bind@1.0.8:
    dependencies:
      call-bind-apply-helpers: 1.0.2
      es-define-property: 1.0.1
      get-intrinsic: 1.3.0
      set-function-length: 1.2.2

  call-bound@1.0.4:
    dependencies:
      call-bind-apply-helpers: 1.0.2
      get-intrinsic: 1.3.0

  callsites@3.1.0: {}

  camelcase@2.1.1: {}

  camelcase@5.3.1: {}

  camelcase@6.3.0: {}

  caniuse-lite@1.0.30001724: {}

  chainsaw@0.1.0:
    dependencies:
      traverse: 0.3.9

  chalk@4.1.2:
    dependencies:
      ansi-styles: 4.3.0
      supports-color: 7.2.0

  chalk@5.4.1: {}

  char-regex@1.0.2: {}

  chardet@0.7.0: {}

  check-disk-space@3.4.0: {}

  chokidar@3.6.0:
    dependencies:
      anymatch: 3.1.3
      braces: 3.0.3
      glob-parent: 5.1.2
      is-binary-path: 2.1.0
      is-glob: 4.0.3
      normalize-path: 3.0.0
      readdirp: 3.6.0
    optionalDependencies:
      fsevents: 2.3.3

  chownr@1.1.4: {}

  chownr@2.0.0: {}

  chrome-trace-event@1.0.4: {}

  ci-info@3.9.0: {}

  cjs-module-lexer@1.4.3: {}

  class-transformer@0.5.1: {}

  class-validator@0.14.2:
    dependencies:
      '@types/validator': 13.15.2
      libphonenumber-js: 1.12.9
      validator: 13.15.15

  cli-boxes@2.2.1: {}

  cli-cursor@3.1.0:
    dependencies:
      restore-cursor: 3.1.0

  cli-spinners@2.9.2: {}

  cli-table3@0.6.5:
    dependencies:
      string-width: 4.2.3
    optionalDependencies:
      '@colors/colors': 1.5.0

  cli-width@3.0.0: {}

  cli-width@4.1.0: {}

  cliui@3.2.0:
    dependencies:
      string-width: 1.0.2
      strip-ansi: 3.0.1
      wrap-ansi: 2.1.0

  cliui@8.0.1:
    dependencies:
      string-width: 4.2.3
      strip-ansi: 6.0.1
      wrap-ansi: 7.0.0

  clone@1.0.4: {}

  cmake-js@6.2.1:
    dependencies:
      axios: 0.21.4(debug@4.4.1)
      debug: 4.4.1
      fs-extra: 5.0.0
      is-iojs: 1.1.0
      lodash: 4.17.21
      memory-stream: 0.0.3
      npmlog: 1.2.1
      rc: 1.2.8
      semver: 5.7.2
      splitargs: 0.0.7
      tar: 4.4.19
      unzipper: 0.8.14
      url-join: 0.0.1
      which: 1.3.1
      yargs: 3.32.0
    transitivePeerDependencies:
      - supports-color

  co@4.6.0: {}

  code-point-at@1.1.0: {}

  collect-v8-coverage@1.0.2: {}

  color-convert@2.0.1:
    dependencies:
      color-name: 1.1.4

  color-name@1.1.4: {}

  color-support@1.1.3: {}

  combined-stream@1.0.8:
    dependencies:
      delayed-stream: 1.0.0

  commander@2.20.3: {}

  commander@4.1.1: {}

  comment-json@4.2.5:
    dependencies:
      array-timsort: 1.0.3
      core-util-is: 1.0.3
      esprima: 4.0.1
      has-own-prop: 2.0.0
      repeat-string: 1.6.1

  component-emitter@1.3.1: {}

  concat-map@0.0.1: {}

  concat-stream@2.0.0:
    dependencies:
      buffer-from: 1.1.2
      inherits: 2.0.4
      readable-stream: 3.6.2
      typedarray: 0.0.6

  consola@2.15.3: {}

  console-control-strings@1.1.0: {}

  content-disposition@0.5.4:
    dependencies:
      safe-buffer: 5.2.1

  content-type@1.0.5: {}

  convert-hrtime@5.0.0: {}

  convert-source-map@2.0.0: {}

  cookie-signature@1.0.6: {}

  cookie@0.7.1: {}

  cookiejar@2.1.4: {}

  core-util-is@1.0.3: {}

  cors@2.8.5:
    dependencies:
      object-assign: 4.1.1
      vary: 1.1.2

  cosmiconfig@8.3.6(typescript@5.7.2):
    dependencies:
      import-fresh: 3.3.1
      js-yaml: 4.1.0
      parse-json: 5.2.0
      path-type: 4.0.0
    optionalDependencies:
      typescript: 5.7.2

  create-jest@29.7.0(@types/node@20.19.1)(ts-node@10.9.2(@types/node@20.19.1)(typescript@5.8.3)):
    dependencies:
      '@jest/types': 29.6.3
      chalk: 4.1.2
      exit: 0.1.2
      graceful-fs: 4.2.11
      jest-config: 29.7.0(@types/node@20.19.1)(ts-node@10.9.2(@types/node@20.19.1)(typescript@5.8.3))
      jest-util: 29.7.0
      prompts: 2.4.2
    transitivePeerDependencies:
      - '@types/node'
      - babel-plugin-macros
      - supports-color
      - ts-node

  create-require@1.1.1: {}

  cross-spawn@7.0.6:
    dependencies:
      path-key: 3.1.1
      shebang-command: 2.0.0
      which: 2.0.2

  d@1.0.2:
    dependencies:
      es5-ext: 0.10.64
      type: 2.7.3

  dargs@7.0.0: {}

  dayjs@1.11.13: {}

  debug-fabulous@2.0.2:
    dependencies:
      debug: 4.4.1
      memoizee: 0.4.17
    transitivePeerDependencies:
      - supports-color

  debug-logfmt@1.2.3:
    dependencies:
      '@jclem/logfmt2': 2.4.3
      '@kikobeats/time-span': 1.0.5
      debug-fabulous: 2.0.2
      pretty-ms: 7.0.1
    transitivePeerDependencies:
      - supports-color

  debug@2.6.9:
    dependencies:
      ms: 2.0.0

  debug@4.4.1:
    dependencies:
      ms: 2.1.3

  decamelize@1.2.0: {}

  dedent@1.6.0: {}

  deep-extend@0.6.0: {}

  deep-is@0.1.4: {}

  deepmerge@4.3.1: {}

  defaults@1.0.4:
    dependencies:
      clone: 1.0.4

  define-data-property@1.1.4:
    dependencies:
      es-define-property: 1.0.1
      es-errors: 1.3.0
      gopd: 1.2.0

  delayed-stream@1.0.0: {}

  delegates@1.0.0: {}

  depd@2.0.0: {}

  destroy@1.2.0: {}

  detect-libc@2.0.4: {}

  detect-newline@3.1.0: {}

  dezalgo@1.0.4:
    dependencies:
      asap: 2.0.6
      wrappy: 1.0.2

  diff-sequences@29.6.3: {}

  diff@4.0.2: {}

  dir-glob@3.0.1:
    dependencies:
      path-type: 4.0.0

  doctrine@3.0.0:
    dependencies:
      esutils: 2.0.3

  dotenv-expand@10.0.0: {}

  dotenv@16.4.5: {}

  dotenv@16.5.0: {}

  dotenv@17.0.0: {}

  dunder-proto@1.0.1:
    dependencies:
      call-bind-apply-helpers: 1.0.2
      es-errors: 1.3.0
      gopd: 1.2.0

  duplexer2@0.1.4:
    dependencies:
      readable-stream: 2.1.5

  eastasianwidth@0.2.0: {}

  ecdsa-sig-formatter@1.0.11:
    dependencies:
      safe-buffer: 5.2.1

  ee-first@1.1.1: {}

  ejs@3.1.10:
    dependencies:
      jake: 10.9.2

  electron-to-chromium@1.5.173: {}

  emittery@0.13.1: {}

  emoji-regex@8.0.0: {}

  emoji-regex@9.2.2: {}

  encodeurl@1.0.2: {}

  encodeurl@2.0.0: {}

  enhanced-resolve@5.18.2:
    dependencies:
      graceful-fs: 4.2.11
      tapable: 2.2.2

  error-ex@1.3.2:
    dependencies:
      is-arrayish: 0.2.1

  es-define-property@1.0.1: {}

  es-errors@1.3.0: {}

  es-module-lexer@1.7.0: {}

  es-object-atoms@1.1.1:
    dependencies:
      es-errors: 1.3.0

  es-set-tostringtag@2.1.0:
    dependencies:
      es-errors: 1.3.0
      get-intrinsic: 1.3.0
      has-tostringtag: 1.0.2
      hasown: 2.0.2

  es5-ext@0.10.64:
    dependencies:
      es6-iterator: 2.0.3
      es6-symbol: 3.1.4
      esniff: 2.0.1
      next-tick: 1.1.0

  es6-iterator@2.0.3:
    dependencies:
      d: 1.0.2
      es5-ext: 0.10.64
      es6-symbol: 3.1.4

  es6-symbol@3.1.4:
    dependencies:
      d: 1.0.2
      ext: 1.7.0

  es6-weak-map@2.0.3:
    dependencies:
      d: 1.0.2
      es5-ext: 0.10.64
      es6-iterator: 2.0.3
      es6-symbol: 3.1.4

  escalade@3.2.0: {}

  escape-html@1.0.3: {}

  escape-string-regexp@1.0.5: {}

  escape-string-regexp@2.0.0: {}

  escape-string-regexp@4.0.0: {}

  eslint-config-prettier@9.1.0(eslint@8.57.1):
    dependencies:
      eslint: 8.57.1

  eslint-plugin-prettier@5.5.0(@types/eslint@9.6.1)(eslint-config-prettier@9.1.0(eslint@8.57.1))(eslint@8.57.1)(prettier@3.6.0):
    dependencies:
      eslint: 8.57.1
      prettier: 3.6.0
      prettier-linter-helpers: 1.0.0
      synckit: 0.11.8
    optionalDependencies:
      '@types/eslint': 9.6.1
      eslint-config-prettier: 9.1.0(eslint@8.57.1)

  eslint-scope@5.1.1:
    dependencies:
      esrecurse: 4.3.0
      estraverse: 4.3.0

  eslint-scope@7.2.2:
    dependencies:
      esrecurse: 4.3.0
      estraverse: 5.3.0

  eslint-visitor-keys@3.4.3: {}

  eslint@8.57.1:
    dependencies:
      '@eslint-community/eslint-utils': 4.7.0(eslint@8.57.1)
      '@eslint-community/regexpp': 4.12.1
      '@eslint/eslintrc': 2.1.4
      '@eslint/js': 8.57.1
      '@humanwhocodes/config-array': 0.13.0
      '@humanwhocodes/module-importer': 1.0.1
      '@nodelib/fs.walk': 1.2.8
      '@ungap/structured-clone': 1.3.0
      ajv: 6.12.6
      chalk: 4.1.2
      cross-spawn: 7.0.6
      debug: 4.4.1
      doctrine: 3.0.0
      escape-string-regexp: 4.0.0
      eslint-scope: 7.2.2
      eslint-visitor-keys: 3.4.3
      espree: 9.6.1
      esquery: 1.6.0
      esutils: 2.0.3
      fast-deep-equal: 3.1.3
      file-entry-cache: 6.0.1
      find-up: 5.0.0
      glob-parent: 6.0.2
      globals: 13.24.0
      graphemer: 1.4.0
      ignore: 5.3.2
      imurmurhash: 0.1.4
      is-glob: 4.0.3
      is-path-inside: 3.0.3
      js-yaml: 4.1.0
      json-stable-stringify-without-jsonify: 1.0.1
      levn: 0.4.1
      lodash.merge: 4.6.2
      minimatch: 3.1.2
      natural-compare: 1.4.0
      optionator: 0.9.4
      strip-ansi: 6.0.1
      text-table: 0.2.0
    transitivePeerDependencies:
      - supports-color

  esniff@2.0.1:
    dependencies:
      d: 1.0.2
      es5-ext: 0.10.64
      event-emitter: 0.3.5
      type: 2.7.3

  espree@9.6.1:
    dependencies:
      acorn: 8.15.0
      acorn-jsx: 5.3.2(acorn@8.15.0)
      eslint-visitor-keys: 3.4.3

  esprima@4.0.1: {}

  esquery@1.6.0:
    dependencies:
      estraverse: 5.3.0

  esrecurse@4.3.0:
    dependencies:
      estraverse: 5.3.0

  estraverse@4.3.0: {}

  estraverse@5.3.0: {}

  esutils@2.0.3: {}

  etag@1.8.1: {}

  event-emitter@0.3.5:
    dependencies:
      d: 1.0.2
      es5-ext: 0.10.64

  events@3.3.0: {}

  execa@5.1.1:
    dependencies:
      cross-spawn: 7.0.6
      get-stream: 6.0.1
      human-signals: 2.1.0
      is-stream: 2.0.1
      merge-stream: 2.0.0
      npm-run-path: 4.0.1
      onetime: 5.1.2
      signal-exit: 3.0.7
      strip-final-newline: 2.0.0

  execa@8.0.1:
    dependencies:
      cross-spawn: 7.0.6
      get-stream: 8.0.1
      human-signals: 5.0.0
      is-stream: 3.0.0
      merge-stream: 2.0.0
      npm-run-path: 5.3.0
      onetime: 6.0.0
      signal-exit: 4.1.0
      strip-final-newline: 3.0.0

  exit@0.1.2: {}

  expect@29.7.0:
    dependencies:
      '@jest/expect-utils': 29.7.0
      jest-get-type: 29.6.3
      jest-matcher-utils: 29.7.0
      jest-message-util: 29.7.0
      jest-util: 29.7.0

  express@4.21.2:
    dependencies:
      accepts: 1.3.8
      array-flatten: 1.1.1
      body-parser: 1.20.3
      content-disposition: 0.5.4
      content-type: 1.0.5
      cookie: 0.7.1
      cookie-signature: 1.0.6
      debug: 2.6.9
      depd: 2.0.0
      encodeurl: 2.0.0
      escape-html: 1.0.3
      etag: 1.8.1
      finalhandler: 1.3.1
      fresh: 0.5.2
      http-errors: 2.0.0
      merge-descriptors: 1.0.3
      methods: 1.1.2
      on-finished: 2.4.1
      parseurl: 1.3.3
      path-to-regexp: 0.1.12
      proxy-addr: 2.0.7
      qs: 6.13.0
      range-parser: 1.2.1
      safe-buffer: 5.2.1
      send: 0.19.0
      serve-static: 1.16.2
      setprototypeof: 1.2.0
      statuses: 2.0.1
      type-is: 1.6.18
      utils-merge: 1.0.1
      vary: 1.1.2
    transitivePeerDependencies:
      - supports-color

  ext@1.7.0:
    dependencies:
      type: 2.7.3

  external-editor@3.1.0:
    dependencies:
      chardet: 0.7.0
      iconv-lite: 0.4.24
      tmp: 0.0.33

  fast-deep-equal@3.1.3: {}

  fast-diff@1.3.0: {}

  fast-glob@3.3.3:
    dependencies:
      '@nodelib/fs.stat': 2.0.5
      '@nodelib/fs.walk': 1.2.8
      glob-parent: 5.1.2
      merge2: 1.4.1
      micromatch: 4.0.8

  fast-json-stable-stringify@2.1.0: {}

  fast-levenshtein@2.0.6: {}

  fast-safe-stringify@2.1.1: {}

  fast-uri@3.0.6: {}

  fastq@1.19.1:
    dependencies:
      reusify: 1.1.0

  fb-watchman@2.0.2:
    dependencies:
      bser: 2.1.1

  fflate@0.8.2: {}

  figures@3.2.0:
    dependencies:
      escape-string-regexp: 1.0.5

  file-entry-cache@6.0.1:
    dependencies:
      flat-cache: 3.2.0

  file-type@20.4.1:
    dependencies:
      '@tokenizer/inflate': 0.2.7
      strtok3: 10.3.1
      token-types: 6.0.0
      uint8array-extras: 1.4.0
    transitivePeerDependencies:
      - supports-color

  filelist@1.0.4:
    dependencies:
      minimatch: 5.1.6

  fill-range@7.1.1:
    dependencies:
      to-regex-range: 5.0.1

  finalhandler@1.3.1:
    dependencies:
      debug: 2.6.9
      encodeurl: 2.0.0
      escape-html: 1.0.3
      on-finished: 2.4.1
      parseurl: 1.3.3
      statuses: 2.0.1
      unpipe: 1.0.0
    transitivePeerDependencies:
      - supports-color

  find-up@4.1.0:
    dependencies:
      locate-path: 5.0.0
      path-exists: 4.0.0

  find-up@5.0.0:
    dependencies:
      locate-path: 6.0.0
      path-exists: 4.0.0

  find-versions@6.0.0:
    dependencies:
      semver-regex: 4.0.5
      super-regex: 1.0.0

  flat-cache@3.2.0:
    dependencies:
      flatted: 3.3.3
      keyv: 4.5.4
      rimraf: 3.0.2

  flatted@3.3.3: {}

  follow-redirects@1.15.9(debug@4.4.1):
    optionalDependencies:
      debug: 4.4.1

  foreground-child@3.3.1:
    dependencies:
      cross-spawn: 7.0.6
      signal-exit: 4.1.0

  fork-ts-checker-webpack-plugin@9.0.2(typescript@5.7.2)(webpack@5.97.1):
    dependencies:
      '@babel/code-frame': 7.27.1
      chalk: 4.1.2
      chokidar: 3.6.0
      cosmiconfig: 8.3.6(typescript@5.7.2)
      deepmerge: 4.3.1
      fs-extra: 10.1.0
      memfs: 3.5.3
      minimatch: 3.1.2
      node-abort-controller: 3.1.1
      schema-utils: 3.3.0
      semver: 7.7.2
      tapable: 2.2.2
      typescript: 5.7.2
      webpack: 5.97.1

  form-data@4.0.3:
    dependencies:
      asynckit: 0.4.0
      combined-stream: 1.0.8
      es-set-tostringtag: 2.1.0
      hasown: 2.0.2
      mime-types: 2.1.35

  formidable@2.1.5:
    dependencies:
      '@paralleldrive/cuid2': 2.2.2
      dezalgo: 1.0.4
      once: 1.4.0
      qs: 6.14.0

  forwarded@0.2.0: {}

  fresh@0.5.2: {}

  fs-extra@10.1.0:
    dependencies:
      graceful-fs: 4.2.11
      jsonfile: 6.1.0
      universalify: 2.0.1

  fs-extra@5.0.0:
    dependencies:
      graceful-fs: 4.2.11
      jsonfile: 4.0.0
      universalify: 0.1.2

  fs-minipass@1.2.7:
    dependencies:
      minipass: 2.9.0

  fs-minipass@2.1.0:
    dependencies:
      minipass: 3.3.6

  fs-monkey@1.0.6: {}

  fs.realpath@1.0.0: {}

  fsevents@2.3.3:
    optional: true

  fstream@1.0.12:
    dependencies:
      graceful-fs: 4.2.11
      inherits: 2.0.4
      mkdirp: 0.5.6
      rimraf: 2.7.1

  function-bind@1.1.2: {}

  function-timeout@1.0.2: {}

<<<<<<< HEAD
  gauge@1.2.7:
    dependencies:
      ansi: 0.3.1
      has-unicode: 2.0.1
      lodash.pad: 4.5.1
      lodash.padend: 4.6.1
      lodash.padstart: 4.6.1

=======
>>>>>>> 970b078a
  gauge@3.0.2:
    dependencies:
      aproba: 2.0.0
      color-support: 1.1.3
      console-control-strings: 1.1.0
      has-unicode: 2.0.1
      object-assign: 4.1.1
      signal-exit: 3.0.7
      string-width: 4.2.3
      strip-ansi: 6.0.1
      wide-align: 1.1.5

  gensync@1.0.0-beta.2: {}

  get-audio-duration@4.0.1:
    dependencies:
      '@ffprobe-installer/ffprobe': 2.1.2
      execa: 5.1.1

  get-caller-file@2.0.5: {}

  get-intrinsic@1.3.0:
    dependencies:
      call-bind-apply-helpers: 1.0.2
      es-define-property: 1.0.1
      es-errors: 1.3.0
      es-object-atoms: 1.1.1
      function-bind: 1.1.2
      get-proto: 1.0.1
      gopd: 1.2.0
      has-symbols: 1.1.0
      hasown: 2.0.2
      math-intrinsics: 1.1.0

  get-package-type@0.1.0: {}

  get-proto@1.0.1:
    dependencies:
      dunder-proto: 1.0.1
      es-object-atoms: 1.1.1

  get-stream@6.0.1: {}

  get-stream@8.0.1: {}

  glob-parent@5.1.2:
    dependencies:
      is-glob: 4.0.3

  glob-parent@6.0.2:
    dependencies:
      is-glob: 4.0.3

  glob-to-regexp@0.4.1: {}

  glob@10.4.5:
    dependencies:
      foreground-child: 3.3.1
      jackspeak: 3.4.3
      minimatch: 9.0.5
      minipass: 7.1.2
      package-json-from-dist: 1.0.1
      path-scurry: 1.11.1

  glob@7.2.3:
    dependencies:
      fs.realpath: 1.0.0
      inflight: 1.0.6
      inherits: 2.0.4
      minimatch: 3.1.2
      once: 1.4.0
      path-is-absolute: 1.0.1

  globals@11.12.0: {}

  globals@13.24.0:
    dependencies:
      type-fest: 0.20.2

  globby@11.1.0:
    dependencies:
      array-union: 2.1.0
      dir-glob: 3.0.1
      fast-glob: 3.3.3
      ignore: 5.3.2
      merge2: 1.4.1
      slash: 3.0.0

  gopd@1.2.0: {}

  graceful-fs@4.2.11: {}

  graphemer@1.4.0: {}

  has-flag@4.0.0: {}

  has-own-prop@2.0.0: {}

  has-property-descriptors@1.0.2:
    dependencies:
      es-define-property: 1.0.1

  has-symbols@1.1.0: {}

  has-tostringtag@1.0.2:
    dependencies:
      has-symbols: 1.1.0

  has-unicode@2.0.1: {}

  hasown@2.0.2:
    dependencies:
      function-bind: 1.1.2

  html-escaper@2.0.2: {}

  http-errors@2.0.0:
    dependencies:
      depd: 2.0.0
      inherits: 2.0.4
      setprototypeof: 1.2.0
      statuses: 2.0.1
      toidentifier: 1.0.1

  https-proxy-agent@5.0.1:
    dependencies:
      agent-base: 6.0.2
      debug: 4.4.1
    transitivePeerDependencies:
      - supports-color

  human-signals@2.1.0: {}

  human-signals@5.0.0: {}

  iconv-lite@0.4.24:
    dependencies:
      safer-buffer: 2.1.2

  ieee754@1.2.1: {}

  ignore@5.3.2: {}

  import-fresh@3.3.1:
    dependencies:
      parent-module: 1.0.1
      resolve-from: 4.0.0

  import-local@3.2.0:
    dependencies:
      pkg-dir: 4.2.0
      resolve-cwd: 3.0.0

  imurmurhash@0.1.4: {}

  inflight@1.0.6:
    dependencies:
      once: 1.4.0
      wrappy: 1.0.2

  inherits@2.0.4: {}

  ini@1.3.8: {}

  inquirer@8.2.6:
    dependencies:
      ansi-escapes: 4.3.2
      chalk: 4.1.2
      cli-cursor: 3.1.0
      cli-width: 3.0.0
      external-editor: 3.1.0
      figures: 3.2.0
      lodash: 4.17.21
      mute-stream: 0.0.8
      ora: 5.4.1
      run-async: 2.4.1
      rxjs: 7.8.2
      string-width: 4.2.3
      strip-ansi: 6.0.1
      through: 2.3.8
      wrap-ansi: 6.2.0

  inquirer@9.2.15:
    dependencies:
      '@ljharb/through': 2.3.14
      ansi-escapes: 4.3.2
      chalk: 5.4.1
      cli-cursor: 3.1.0
      cli-width: 4.1.0
      external-editor: 3.1.0
      figures: 3.2.0
      lodash: 4.17.21
      mute-stream: 1.0.0
      ora: 5.4.1
      run-async: 3.0.0
      rxjs: 7.8.2
      string-width: 4.2.3
      strip-ansi: 6.0.1
      wrap-ansi: 6.2.0

  invert-kv@1.0.0: {}

  ipaddr.js@1.9.1: {}

  is-arrayish@0.2.1: {}

  is-binary-path@2.1.0:
    dependencies:
      binary-extensions: 2.3.0

  is-core-module@2.16.1:
    dependencies:
      hasown: 2.0.2

  is-extglob@2.1.1: {}

  is-fullwidth-code-point@1.0.0:
    dependencies:
      number-is-nan: 1.0.1

  is-fullwidth-code-point@3.0.0: {}

  is-generator-fn@2.1.0: {}

  is-glob@4.0.3:
    dependencies:
      is-extglob: 2.1.1

  is-interactive@1.0.0: {}

  is-iojs@1.1.0: {}

  is-number@7.0.0: {}

  is-path-inside@3.0.3: {}

  is-promise@2.2.2: {}

  is-stream@2.0.1: {}

  is-stream@3.0.0: {}

  is-unicode-supported@0.1.0: {}

  is-unix@2.0.10: {}

<<<<<<< HEAD
  isarray@0.0.1: {}

  isarray@1.0.0: {}

=======
>>>>>>> 970b078a
  isexe@2.0.0: {}

  istanbul-lib-coverage@3.2.2: {}

  istanbul-lib-instrument@5.2.1:
    dependencies:
      '@babel/core': 7.27.4
      '@babel/parser': 7.27.5
      '@istanbuljs/schema': 0.1.3
      istanbul-lib-coverage: 3.2.2
      semver: 6.3.1
    transitivePeerDependencies:
      - supports-color

  istanbul-lib-instrument@6.0.3:
    dependencies:
      '@babel/core': 7.27.4
      '@babel/parser': 7.27.5
      '@istanbuljs/schema': 0.1.3
      istanbul-lib-coverage: 3.2.2
      semver: 7.7.2
    transitivePeerDependencies:
      - supports-color

  istanbul-lib-report@3.0.1:
    dependencies:
      istanbul-lib-coverage: 3.2.2
      make-dir: 4.0.0
      supports-color: 7.2.0

  istanbul-lib-source-maps@4.0.1:
    dependencies:
      debug: 4.4.1
      istanbul-lib-coverage: 3.2.2
      source-map: 0.6.1
    transitivePeerDependencies:
      - supports-color

  istanbul-reports@3.1.7:
    dependencies:
      html-escaper: 2.0.2
      istanbul-lib-report: 3.0.1

  iterare@1.2.1: {}

  jackspeak@3.4.3:
    dependencies:
      '@isaacs/cliui': 8.0.2
    optionalDependencies:
      '@pkgjs/parseargs': 0.11.0

  jake@10.9.2:
    dependencies:
      async: 3.2.6
      chalk: 4.1.2
      filelist: 1.0.4
      minimatch: 3.1.2

  jest-changed-files@29.7.0:
    dependencies:
      execa: 5.1.1
      jest-util: 29.7.0
      p-limit: 3.1.0

  jest-circus@29.7.0:
    dependencies:
      '@jest/environment': 29.7.0
      '@jest/expect': 29.7.0
      '@jest/test-result': 29.7.0
      '@jest/types': 29.6.3
      '@types/node': 20.19.1
      chalk: 4.1.2
      co: 4.6.0
      dedent: 1.6.0
      is-generator-fn: 2.1.0
      jest-each: 29.7.0
      jest-matcher-utils: 29.7.0
      jest-message-util: 29.7.0
      jest-runtime: 29.7.0
      jest-snapshot: 29.7.0
      jest-util: 29.7.0
      p-limit: 3.1.0
      pretty-format: 29.7.0
      pure-rand: 6.1.0
      slash: 3.0.0
      stack-utils: 2.0.6
    transitivePeerDependencies:
      - babel-plugin-macros
      - supports-color

  jest-cli@29.7.0(@types/node@20.19.1)(ts-node@10.9.2(@types/node@20.19.1)(typescript@5.8.3)):
    dependencies:
      '@jest/core': 29.7.0(ts-node@10.9.2(@types/node@20.19.1)(typescript@5.8.3))
      '@jest/test-result': 29.7.0
      '@jest/types': 29.6.3
      chalk: 4.1.2
      create-jest: 29.7.0(@types/node@20.19.1)(ts-node@10.9.2(@types/node@20.19.1)(typescript@5.8.3))
      exit: 0.1.2
      import-local: 3.2.0
      jest-config: 29.7.0(@types/node@20.19.1)(ts-node@10.9.2(@types/node@20.19.1)(typescript@5.8.3))
      jest-util: 29.7.0
      jest-validate: 29.7.0
      yargs: 17.7.2
    transitivePeerDependencies:
      - '@types/node'
      - babel-plugin-macros
      - supports-color
      - ts-node

  jest-config@29.7.0(@types/node@20.19.1)(ts-node@10.9.2(@types/node@20.19.1)(typescript@5.8.3)):
    dependencies:
      '@babel/core': 7.27.4
      '@jest/test-sequencer': 29.7.0
      '@jest/types': 29.6.3
      babel-jest: 29.7.0(@babel/core@7.27.4)
      chalk: 4.1.2
      ci-info: 3.9.0
      deepmerge: 4.3.1
      glob: 7.2.3
      graceful-fs: 4.2.11
      jest-circus: 29.7.0
      jest-environment-node: 29.7.0
      jest-get-type: 29.6.3
      jest-regex-util: 29.6.3
      jest-resolve: 29.7.0
      jest-runner: 29.7.0
      jest-util: 29.7.0
      jest-validate: 29.7.0
      micromatch: 4.0.8
      parse-json: 5.2.0
      pretty-format: 29.7.0
      slash: 3.0.0
      strip-json-comments: 3.1.1
    optionalDependencies:
      '@types/node': 20.19.1
      ts-node: 10.9.2(@types/node@20.19.1)(typescript@5.8.3)
    transitivePeerDependencies:
      - babel-plugin-macros
      - supports-color

  jest-diff@29.7.0:
    dependencies:
      chalk: 4.1.2
      diff-sequences: 29.6.3
      jest-get-type: 29.6.3
      pretty-format: 29.7.0

  jest-docblock@29.7.0:
    dependencies:
      detect-newline: 3.1.0

  jest-each@29.7.0:
    dependencies:
      '@jest/types': 29.6.3
      chalk: 4.1.2
      jest-get-type: 29.6.3
      jest-util: 29.7.0
      pretty-format: 29.7.0

  jest-environment-node@29.7.0:
    dependencies:
      '@jest/environment': 29.7.0
      '@jest/fake-timers': 29.7.0
      '@jest/types': 29.6.3
      '@types/node': 20.19.1
      jest-mock: 29.7.0
      jest-util: 29.7.0

  jest-get-type@29.6.3: {}

  jest-haste-map@29.7.0:
    dependencies:
      '@jest/types': 29.6.3
      '@types/graceful-fs': 4.1.9
      '@types/node': 20.19.1
      anymatch: 3.1.3
      fb-watchman: 2.0.2
      graceful-fs: 4.2.11
      jest-regex-util: 29.6.3
      jest-util: 29.7.0
      jest-worker: 29.7.0
      micromatch: 4.0.8
      walker: 1.0.8
    optionalDependencies:
      fsevents: 2.3.3

  jest-leak-detector@29.7.0:
    dependencies:
      jest-get-type: 29.6.3
      pretty-format: 29.7.0

  jest-matcher-utils@29.7.0:
    dependencies:
      chalk: 4.1.2
      jest-diff: 29.7.0
      jest-get-type: 29.6.3
      pretty-format: 29.7.0

  jest-message-util@29.7.0:
    dependencies:
      '@babel/code-frame': 7.27.1
      '@jest/types': 29.6.3
      '@types/stack-utils': 2.0.3
      chalk: 4.1.2
      graceful-fs: 4.2.11
      micromatch: 4.0.8
      pretty-format: 29.7.0
      slash: 3.0.0
      stack-utils: 2.0.6

  jest-mock@29.7.0:
    dependencies:
      '@jest/types': 29.6.3
      '@types/node': 20.19.1
      jest-util: 29.7.0

  jest-pnp-resolver@1.2.3(jest-resolve@29.7.0):
    optionalDependencies:
      jest-resolve: 29.7.0

  jest-regex-util@29.6.3: {}

  jest-resolve-dependencies@29.7.0:
    dependencies:
      jest-regex-util: 29.6.3
      jest-snapshot: 29.7.0
    transitivePeerDependencies:
      - supports-color

  jest-resolve@29.7.0:
    dependencies:
      chalk: 4.1.2
      graceful-fs: 4.2.11
      jest-haste-map: 29.7.0
      jest-pnp-resolver: 1.2.3(jest-resolve@29.7.0)
      jest-util: 29.7.0
      jest-validate: 29.7.0
      resolve: 1.22.10
      resolve.exports: 2.0.3
      slash: 3.0.0

  jest-runner@29.7.0:
    dependencies:
      '@jest/console': 29.7.0
      '@jest/environment': 29.7.0
      '@jest/test-result': 29.7.0
      '@jest/transform': 29.7.0
      '@jest/types': 29.6.3
      '@types/node': 20.19.1
      chalk: 4.1.2
      emittery: 0.13.1
      graceful-fs: 4.2.11
      jest-docblock: 29.7.0
      jest-environment-node: 29.7.0
      jest-haste-map: 29.7.0
      jest-leak-detector: 29.7.0
      jest-message-util: 29.7.0
      jest-resolve: 29.7.0
      jest-runtime: 29.7.0
      jest-util: 29.7.0
      jest-watcher: 29.7.0
      jest-worker: 29.7.0
      p-limit: 3.1.0
      source-map-support: 0.5.13
    transitivePeerDependencies:
      - supports-color

  jest-runtime@29.7.0:
    dependencies:
      '@jest/environment': 29.7.0
      '@jest/fake-timers': 29.7.0
      '@jest/globals': 29.7.0
      '@jest/source-map': 29.6.3
      '@jest/test-result': 29.7.0
      '@jest/transform': 29.7.0
      '@jest/types': 29.6.3
      '@types/node': 20.19.1
      chalk: 4.1.2
      cjs-module-lexer: 1.4.3
      collect-v8-coverage: 1.0.2
      glob: 7.2.3
      graceful-fs: 4.2.11
      jest-haste-map: 29.7.0
      jest-message-util: 29.7.0
      jest-mock: 29.7.0
      jest-regex-util: 29.6.3
      jest-resolve: 29.7.0
      jest-snapshot: 29.7.0
      jest-util: 29.7.0
      slash: 3.0.0
      strip-bom: 4.0.0
    transitivePeerDependencies:
      - supports-color

  jest-snapshot@29.7.0:
    dependencies:
      '@babel/core': 7.27.4
      '@babel/generator': 7.27.5
      '@babel/plugin-syntax-jsx': 7.27.1(@babel/core@7.27.4)
      '@babel/plugin-syntax-typescript': 7.27.1(@babel/core@7.27.4)
      '@babel/types': 7.27.6
      '@jest/expect-utils': 29.7.0
      '@jest/transform': 29.7.0
      '@jest/types': 29.6.3
      babel-preset-current-node-syntax: 1.1.0(@babel/core@7.27.4)
      chalk: 4.1.2
      expect: 29.7.0
      graceful-fs: 4.2.11
      jest-diff: 29.7.0
      jest-get-type: 29.6.3
      jest-matcher-utils: 29.7.0
      jest-message-util: 29.7.0
      jest-util: 29.7.0
      natural-compare: 1.4.0
      pretty-format: 29.7.0
      semver: 7.7.2
    transitivePeerDependencies:
      - supports-color

  jest-util@29.7.0:
    dependencies:
      '@jest/types': 29.6.3
      '@types/node': 20.19.1
      chalk: 4.1.2
      ci-info: 3.9.0
      graceful-fs: 4.2.11
      picomatch: 2.3.1

  jest-validate@29.7.0:
    dependencies:
      '@jest/types': 29.6.3
      camelcase: 6.3.0
      chalk: 4.1.2
      jest-get-type: 29.6.3
      leven: 3.1.0
      pretty-format: 29.7.0

  jest-watcher@29.7.0:
    dependencies:
      '@jest/test-result': 29.7.0
      '@jest/types': 29.6.3
      '@types/node': 20.19.1
      ansi-escapes: 4.3.2
      chalk: 4.1.2
      emittery: 0.13.1
      jest-util: 29.7.0
      string-length: 4.0.2

  jest-worker@27.5.1:
    dependencies:
      '@types/node': 20.19.1
      merge-stream: 2.0.0
      supports-color: 8.1.1

  jest-worker@29.7.0:
    dependencies:
      '@types/node': 20.19.1
      jest-util: 29.7.0
      merge-stream: 2.0.0
      supports-color: 8.1.1

  jest@29.7.0(@types/node@20.19.1)(ts-node@10.9.2(@types/node@20.19.1)(typescript@5.8.3)):
    dependencies:
      '@jest/core': 29.7.0(ts-node@10.9.2(@types/node@20.19.1)(typescript@5.8.3))
      '@jest/types': 29.6.3
      import-local: 3.2.0
      jest-cli: 29.7.0(@types/node@20.19.1)(ts-node@10.9.2(@types/node@20.19.1)(typescript@5.8.3))
    transitivePeerDependencies:
      - '@types/node'
      - babel-plugin-macros
      - supports-color
      - ts-node

  js-tokens@4.0.0: {}

  js-yaml@3.14.1:
    dependencies:
      argparse: 1.0.10
      esprima: 4.0.1

  js-yaml@4.1.0:
    dependencies:
      argparse: 2.0.1

  jsesc@3.1.0: {}

  json-buffer@3.0.1: {}

  json-parse-even-better-errors@2.3.1: {}

  json-schema-traverse@0.4.1: {}

  json-schema-traverse@1.0.0: {}

  json-stable-stringify-without-jsonify@1.0.1: {}

  json5@2.2.3: {}

  jsonc-parser@3.2.1: {}

  jsonc-parser@3.3.1: {}

  jsonfile@4.0.0:
    optionalDependencies:
      graceful-fs: 4.2.11

  jsonfile@6.1.0:
    dependencies:
      universalify: 2.0.1
    optionalDependencies:
      graceful-fs: 4.2.11

  jsonwebtoken@9.0.2:
    dependencies:
      jws: 3.2.2
      lodash.includes: 4.3.0
      lodash.isboolean: 3.0.3
      lodash.isinteger: 4.0.4
      lodash.isnumber: 3.0.3
      lodash.isplainobject: 4.0.6
      lodash.isstring: 4.0.1
      lodash.once: 4.1.1
      ms: 2.1.3
      semver: 7.7.2

  jwa@1.4.2:
    dependencies:
      buffer-equal-constant-time: 1.0.1
      ecdsa-sig-formatter: 1.0.11
      safe-buffer: 5.2.1

  jws@3.2.2:
    dependencies:
      jwa: 1.4.2
      safe-buffer: 5.2.1

  keyv@4.5.4:
    dependencies:
      json-buffer: 3.0.1

  kleur@3.0.3: {}

  lcid@1.0.0:
    dependencies:
      invert-kv: 1.0.0

  leven@3.1.0: {}

  levn@0.4.1:
    dependencies:
      prelude-ls: 1.2.1
      type-check: 0.4.0

  libphonenumber-js@1.12.9: {}

  lines-and-columns@1.2.4: {}

  listenercount@1.0.1: {}

  loader-runner@4.3.0: {}

  locate-path@5.0.0:
    dependencies:
      p-locate: 4.1.0

  locate-path@6.0.0:
    dependencies:
      p-locate: 5.0.0

  lodash.includes@4.3.0: {}

  lodash.isboolean@3.0.3: {}

  lodash.isinteger@4.0.4: {}

  lodash.isnumber@3.0.3: {}

  lodash.isplainobject@4.0.6: {}

  lodash.isstring@4.0.1: {}

  lodash.memoize@4.1.2: {}

  lodash.merge@4.6.2: {}

  lodash.once@4.1.1: {}

  lodash.pad@4.5.1: {}

  lodash.padend@4.6.1: {}

  lodash.padstart@4.6.1: {}

  lodash@4.17.21: {}

  log-symbols@4.1.0:
    dependencies:
      chalk: 4.1.2
      is-unicode-supported: 0.1.0

  lru-cache@10.4.3: {}

  lru-cache@5.1.1:
    dependencies:
      yallist: 3.1.1

  lru-queue@0.1.0:
    dependencies:
      es5-ext: 0.10.64

<<<<<<< HEAD
  m3u8stream@0.8.6:
    dependencies:
      miniget: 4.2.3
      sax: 1.4.1

=======
>>>>>>> 970b078a
  magic-string@0.30.8:
    dependencies:
      '@jridgewell/sourcemap-codec': 1.5.0

  make-dir@3.1.0:
    dependencies:
      semver: 6.3.1

  make-dir@4.0.0:
    dependencies:
      semver: 7.7.2

  make-error@1.3.6: {}

  makeerror@1.0.12:
    dependencies:
      tmpl: 1.0.5

  math-intrinsics@1.1.0: {}

  media-typer@0.3.0: {}

  memfs@3.5.3:
    dependencies:
      fs-monkey: 1.0.6

  memoizee@0.4.17:
    dependencies:
      d: 1.0.2
      es5-ext: 0.10.64
      es6-weak-map: 2.0.3
      event-emitter: 0.3.5
      is-promise: 2.2.2
      lru-queue: 0.1.0
      next-tick: 1.1.0
      timers-ext: 0.1.8

<<<<<<< HEAD
  memory-stream@0.0.3:
    dependencies:
      readable-stream: 1.0.34

=======
>>>>>>> 970b078a
  merge-descriptors@1.0.3: {}

  merge-stream@2.0.0: {}

  merge2@1.4.1: {}

  methods@1.1.2: {}

  micromatch@4.0.8:
    dependencies:
      braces: 3.0.3
      picomatch: 2.3.1

  mime-db@1.52.0: {}

  mime-types@2.1.35:
    dependencies:
      mime-db: 1.52.0

  mime@1.6.0: {}

  mime@2.6.0: {}

  mimic-fn@2.1.0: {}

  mimic-fn@4.0.0: {}

<<<<<<< HEAD
  miniget@4.2.3: {}

=======
>>>>>>> 970b078a
  minimatch@3.1.2:
    dependencies:
      brace-expansion: 1.1.12

  minimatch@5.1.6:
    dependencies:
      brace-expansion: 2.0.2

  minimatch@9.0.3:
    dependencies:
      brace-expansion: 2.0.2

  minimatch@9.0.5:
    dependencies:
      brace-expansion: 2.0.2

  minimist@1.2.8: {}

  minipass@2.9.0:
    dependencies:
      safe-buffer: 5.2.1
      yallist: 3.1.1

  minipass@3.3.6:
    dependencies:
      yallist: 4.0.0

  minipass@5.0.0: {}

  minipass@7.1.2: {}

  minizlib@1.3.3:
    dependencies:
      minipass: 2.9.0

  minizlib@2.1.2:
    dependencies:
      minipass: 3.3.6
      yallist: 4.0.0

  mkdirp@0.5.6:
    dependencies:
      minimist: 1.2.8

  mkdirp@1.0.4: {}

  ms@2.0.0: {}

  ms@2.1.3: {}

  multer@2.0.1:
    dependencies:
      append-field: 1.0.0
      busboy: 1.6.0
      concat-stream: 2.0.0
      mkdirp: 0.5.6
      object-assign: 4.1.1
      type-is: 1.6.18
      xtend: 4.0.2

  mute-stream@0.0.8: {}

  mute-stream@1.0.0: {}

  nan@2.15.0: {}

  natural-compare@1.4.0: {}

  negotiator@0.6.3: {}

  neo-async@2.6.2: {}

  next-tick@1.1.0: {}

  node-abort-controller@3.1.1: {}

  node-addon-api@5.1.0: {}

  node-emoji@1.11.0:
    dependencies:
      lodash: 4.17.21

  node-fetch@2.7.0:
    dependencies:
      whatwg-url: 5.0.0

  node-ffmpeg@0.0.3:
    dependencies:
      cmake-js: 6.2.1
      nan: 2.15.0
      tslib: 2.8.1
    transitivePeerDependencies:
      - supports-color

  node-int64@0.4.0: {}

  node-releases@2.0.19: {}

  nopt@5.0.0:
    dependencies:
      abbrev: 1.1.1

  normalize-path@3.0.0: {}

  npm-run-path@4.0.1:
    dependencies:
      path-key: 3.1.1

  npm-run-path@5.3.0:
    dependencies:
      path-key: 4.0.0

<<<<<<< HEAD
  npmlog@1.2.1:
    dependencies:
      ansi: 0.3.1
      are-we-there-yet: 1.0.6
      gauge: 1.2.7

=======
>>>>>>> 970b078a
  npmlog@5.0.1:
    dependencies:
      are-we-there-yet: 2.0.0
      console-control-strings: 1.1.0
      gauge: 3.0.2
      set-blocking: 2.0.0

  number-is-nan@1.0.1: {}

  oauth@0.10.2: {}

  object-assign@4.1.1: {}

  object-inspect@1.13.4: {}

  on-finished@2.4.1:
    dependencies:
      ee-first: 1.1.1

  once@1.4.0:
    dependencies:
      wrappy: 1.0.2

  onetime@5.1.2:
    dependencies:
      mimic-fn: 2.1.0

  onetime@6.0.0:
    dependencies:
      mimic-fn: 4.0.0

  optionator@0.9.4:
    dependencies:
      deep-is: 0.1.4
      fast-levenshtein: 2.0.6
      levn: 0.4.1
      prelude-ls: 1.2.1
      type-check: 0.4.0
      word-wrap: 1.2.5

  ora@5.4.1:
    dependencies:
      bl: 4.1.0
      chalk: 4.1.2
      cli-cursor: 3.1.0
      cli-spinners: 2.9.2
      is-interactive: 1.0.0
      is-unicode-supported: 0.1.0
      log-symbols: 4.1.0
      strip-ansi: 6.0.1
      wcwidth: 1.0.1

  os-locale@1.4.0:
    dependencies:
      lcid: 1.0.0

  os-tmpdir@1.0.2: {}

  p-limit@2.3.0:
    dependencies:
      p-try: 2.2.0

  p-limit@3.1.0:
    dependencies:
      yocto-queue: 0.1.0

  p-locate@4.1.0:
    dependencies:
      p-limit: 2.3.0

  p-locate@5.0.0:
    dependencies:
      p-limit: 3.1.0

  p-try@2.2.0: {}

  package-json-from-dist@1.0.1: {}

  parent-module@1.0.1:
    dependencies:
      callsites: 3.1.0

  parse-json@5.2.0:
    dependencies:
      '@babel/code-frame': 7.27.1
      error-ex: 1.3.2
      json-parse-even-better-errors: 2.3.1
      lines-and-columns: 1.2.4

  parse-ms@2.1.0: {}

  parseurl@1.3.3: {}

  passport-google-oauth20@2.0.0:
    dependencies:
      passport-oauth2: 1.8.0

  passport-jwt@4.0.1:
    dependencies:
      jsonwebtoken: 9.0.2
      passport-strategy: 1.0.0

  passport-local@1.0.0:
    dependencies:
      passport-strategy: 1.0.0

  passport-oauth2@1.8.0:
    dependencies:
      base64url: 3.0.1
      oauth: 0.10.2
      passport-strategy: 1.0.0
      uid2: 0.0.4
      utils-merge: 1.0.1

  passport-strategy@1.0.0: {}

  passport@0.7.0:
    dependencies:
      passport-strategy: 1.0.0
      pause: 0.0.1
      utils-merge: 1.0.1

  path-exists@4.0.0: {}

  path-is-absolute@1.0.1: {}

  path-key@3.1.1: {}

  path-key@4.0.0: {}

  path-parse@1.0.7: {}

  path-scurry@1.11.1:
    dependencies:
      lru-cache: 10.4.3
      minipass: 7.1.2

  path-to-regexp@0.1.12: {}

  path-to-regexp@3.3.0: {}

  path-type@4.0.0: {}

  pause@0.0.1: {}

  pg-cloudflare@1.2.6:
    optional: true

  pg-connection-string@2.9.1: {}

  pg-int8@1.0.1: {}

  pg-pool@3.10.1(pg@8.16.2):
    dependencies:
      pg: 8.16.2

  pg-protocol@1.10.2: {}

  pg-types@2.2.0:
    dependencies:
      pg-int8: 1.0.1
      postgres-array: 2.0.0
      postgres-bytea: 1.0.0
      postgres-date: 1.0.7
      postgres-interval: 1.2.0

  pg@8.16.2:
    dependencies:
      pg-connection-string: 2.9.1
      pg-pool: 3.10.1(pg@8.16.2)
      pg-protocol: 1.10.2
      pg-types: 2.2.0
      pgpass: 1.0.5
    optionalDependencies:
      pg-cloudflare: 1.2.6

  pgpass@1.0.5:
    dependencies:
      split2: 4.2.0

  picocolors@1.1.1: {}

  picomatch@2.3.1: {}

  picomatch@4.0.1: {}

  pirates@4.0.7: {}

  pkg-dir@4.2.0:
    dependencies:
      find-up: 4.1.0

  pluralize@8.0.0: {}

  postgres-array@2.0.0: {}

  postgres-bytea@1.0.0: {}

  postgres-date@1.0.7: {}

  postgres-interval@1.2.0:
    dependencies:
      xtend: 4.0.2

  prelude-ls@1.2.1: {}

  prettier-linter-helpers@1.0.0:
    dependencies:
      fast-diff: 1.3.0

  prettier@3.6.0: {}

  pretty-format@29.7.0:
    dependencies:
      '@jest/schemas': 29.6.3
      ansi-styles: 5.2.0
      react-is: 18.3.1

  pretty-ms@7.0.1:
    dependencies:
      parse-ms: 2.1.0

<<<<<<< HEAD
  process-nextick-args@1.0.7: {}

  process-nextick-args@2.0.1: {}

=======
>>>>>>> 970b078a
  prom-client@15.1.3:
    dependencies:
      '@opentelemetry/api': 1.9.0
      tdigest: 0.1.2

  prompts@2.4.2:
    dependencies:
      kleur: 3.0.3
      sisteransi: 1.0.5

  proxy-addr@2.0.7:
    dependencies:
      forwarded: 0.2.0
      ipaddr.js: 1.9.1

  proxy-from-env@1.1.0: {}

  punycode@2.3.1: {}

  pure-rand@6.1.0: {}

  qs@6.13.0:
    dependencies:
      side-channel: 1.1.0

  qs@6.14.0:
    dependencies:
      side-channel: 1.1.0

  queue-microtask@1.2.3: {}

  randombytes@2.1.0:
    dependencies:
      safe-buffer: 5.2.1

  range-parser@1.2.1: {}

  raw-body@2.5.2:
    dependencies:
      bytes: 3.1.2
      http-errors: 2.0.0
      iconv-lite: 0.4.24
      unpipe: 1.0.0

  rc@1.2.8:
    dependencies:
      deep-extend: 0.6.0
      ini: 1.3.8
      minimist: 1.2.8
      strip-json-comments: 2.0.1

  react-is@18.3.1: {}

  readable-stream@1.0.34:
    dependencies:
      core-util-is: 1.0.3
      inherits: 2.0.4
      isarray: 0.0.1
      string_decoder: 0.10.31

  readable-stream@2.1.5:
    dependencies:
      buffer-shims: 1.0.0
      core-util-is: 1.0.3
      inherits: 2.0.4
      isarray: 1.0.0
      process-nextick-args: 1.0.7
      string_decoder: 0.10.31
      util-deprecate: 1.0.2

  readable-stream@2.3.8:
    dependencies:
      core-util-is: 1.0.3
      inherits: 2.0.4
      isarray: 1.0.0
      process-nextick-args: 2.0.1
      safe-buffer: 5.1.2
      string_decoder: 1.1.1
      util-deprecate: 1.0.2

  readable-stream@3.6.2:
    dependencies:
      inherits: 2.0.4
      string_decoder: 1.3.0
      util-deprecate: 1.0.2

  readdirp@3.6.0:
    dependencies:
      picomatch: 2.3.1

  reflect-metadata@0.1.14: {}

  repeat-string@1.6.1: {}

  require-directory@2.1.1: {}

  require-from-string@2.0.2: {}

  resolve-cwd@3.0.0:
    dependencies:
      resolve-from: 5.0.0

  resolve-from@4.0.0: {}

  resolve-from@5.0.0: {}

  resolve.exports@2.0.3: {}

  resolve@1.22.10:
    dependencies:
      is-core-module: 2.16.1
      path-parse: 1.0.7
      supports-preserve-symlinks-flag: 1.0.0

  restore-cursor@3.1.0:
    dependencies:
      onetime: 5.1.2
      signal-exit: 3.0.7

  reusify@1.1.0: {}

  rimraf@2.7.1:
    dependencies:
      glob: 7.2.3

  rimraf@3.0.2:
    dependencies:
      glob: 7.2.3

  run-async@2.4.1: {}

  run-async@3.0.0: {}

  run-parallel@1.2.0:
    dependencies:
      queue-microtask: 1.2.3

  rxjs@7.8.1:
    dependencies:
      tslib: 2.8.1

  rxjs@7.8.2:
    dependencies:
      tslib: 2.8.1

  safe-buffer@5.1.2: {}

  safe-buffer@5.2.1: {}

  safer-buffer@2.1.2: {}

  sax@1.4.1: {}

  schema-utils@3.3.0:
    dependencies:
      '@types/json-schema': 7.0.15
      ajv: 6.12.6
      ajv-keywords: 3.5.2(ajv@6.12.6)

  schema-utils@4.3.2:
    dependencies:
      '@types/json-schema': 7.0.15
      ajv: 8.17.1
      ajv-formats: 2.1.1(ajv@8.17.1)
      ajv-keywords: 5.1.0(ajv@8.17.1)

  semver-regex@4.0.5: {}

  semver-truncate@3.0.0:
    dependencies:
      semver: 7.7.2

<<<<<<< HEAD
  semver@5.7.2: {}

=======
>>>>>>> 970b078a
  semver@6.3.1: {}

  semver@7.7.2: {}

  send@0.19.0:
    dependencies:
      debug: 2.6.9
      depd: 2.0.0
      destroy: 1.2.0
      encodeurl: 1.0.2
      escape-html: 1.0.3
      etag: 1.8.1
      fresh: 0.5.2
      http-errors: 2.0.0
      mime: 1.6.0
      ms: 2.1.3
      on-finished: 2.4.1
      range-parser: 1.2.1
      statuses: 2.0.1
    transitivePeerDependencies:
      - supports-color

  serialize-javascript@6.0.2:
    dependencies:
      randombytes: 2.1.0

  serve-static@1.16.2:
    dependencies:
      encodeurl: 2.0.0
      escape-html: 1.0.3
      parseurl: 1.3.3
      send: 0.19.0
    transitivePeerDependencies:
      - supports-color

  set-blocking@2.0.0: {}

  set-function-length@1.2.2:
    dependencies:
      define-data-property: 1.1.4
      es-errors: 1.3.0
      function-bind: 1.1.2
      get-intrinsic: 1.3.0
      gopd: 1.2.0
      has-property-descriptors: 1.0.2

  setimmediate@1.0.5: {}

  setprototypeof@1.2.0: {}

  sha.js@2.4.11:
    dependencies:
      inherits: 2.0.4
      safe-buffer: 5.2.1

  shebang-command@2.0.0:
    dependencies:
      shebang-regex: 3.0.0

  shebang-regex@3.0.0: {}

  side-channel-list@1.0.0:
    dependencies:
      es-errors: 1.3.0
      object-inspect: 1.13.4

  side-channel-map@1.0.1:
    dependencies:
      call-bound: 1.0.4
      es-errors: 1.3.0
      get-intrinsic: 1.3.0
      object-inspect: 1.13.4

  side-channel-weakmap@1.0.2:
    dependencies:
      call-bound: 1.0.4
      es-errors: 1.3.0
      get-intrinsic: 1.3.0
      object-inspect: 1.13.4
      side-channel-map: 1.0.1

  side-channel@1.1.0:
    dependencies:
      es-errors: 1.3.0
      object-inspect: 1.13.4
      side-channel-list: 1.0.0
      side-channel-map: 1.0.1
      side-channel-weakmap: 1.0.2

  signal-exit@3.0.7: {}

  signal-exit@4.1.0: {}

  sisteransi@1.0.5: {}

  slash@3.0.0: {}

  source-map-support@0.5.13:
    dependencies:
      buffer-from: 1.1.2
      source-map: 0.6.1

  source-map-support@0.5.21:
    dependencies:
      buffer-from: 1.1.2
      source-map: 0.6.1

  source-map@0.6.1: {}

  source-map@0.7.4: {}

  split2@4.2.0: {}

  splitargs@0.0.7: {}

  sprintf-js@1.0.3: {}

  sql-highlight@6.1.0: {}

  stack-utils@2.0.6:
    dependencies:
      escape-string-regexp: 2.0.0

  statuses@2.0.1: {}

  streamsearch@1.1.0: {}

  string-length@4.0.2:
    dependencies:
      char-regex: 1.0.2
      strip-ansi: 6.0.1

  string-width@1.0.2:
    dependencies:
      code-point-at: 1.1.0
      is-fullwidth-code-point: 1.0.0
      strip-ansi: 3.0.1

  string-width@4.2.3:
    dependencies:
      emoji-regex: 8.0.0
      is-fullwidth-code-point: 3.0.0
      strip-ansi: 6.0.1

  string-width@5.1.2:
    dependencies:
      eastasianwidth: 0.2.0
      emoji-regex: 9.2.2
      strip-ansi: 7.1.0

  string_decoder@0.10.31: {}

  string_decoder@1.1.1:
    dependencies:
      safe-buffer: 5.1.2

  string_decoder@1.3.0:
    dependencies:
      safe-buffer: 5.2.1

  strip-ansi@3.0.1:
    dependencies:
      ansi-regex: 2.1.1

  strip-ansi@6.0.1:
    dependencies:
      ansi-regex: 5.0.1

  strip-ansi@7.1.0:
    dependencies:
      ansi-regex: 6.1.0

  strip-bom@3.0.0: {}

  strip-bom@4.0.0: {}

  strip-final-newline@2.0.0: {}

  strip-final-newline@3.0.0: {}

<<<<<<< HEAD
  strip-json-comments@2.0.1: {}

=======
>>>>>>> 970b078a
  strip-json-comments@3.1.1: {}

  strtok3@10.3.1:
    dependencies:
      '@tokenizer/token': 0.3.0

  super-regex@1.0.0:
    dependencies:
      function-timeout: 1.0.2
      time-span: 5.1.0

  superagent@8.1.2:
    dependencies:
      component-emitter: 1.3.1
      cookiejar: 2.1.4
      debug: 4.4.1
      fast-safe-stringify: 2.1.1
      form-data: 4.0.3
      formidable: 2.1.5
      methods: 1.1.2
      mime: 2.6.0
      qs: 6.14.0
      semver: 7.7.2
    transitivePeerDependencies:
      - supports-color

  supertest@6.3.4:
    dependencies:
      methods: 1.1.2
      superagent: 8.1.2
    transitivePeerDependencies:
      - supports-color

  supports-color@7.2.0:
    dependencies:
      has-flag: 4.0.0

  supports-color@8.1.1:
    dependencies:
      has-flag: 4.0.0

  supports-preserve-symlinks-flag@1.0.0: {}

  swagger-ui-dist@5.17.14: {}

  symbol-observable@4.0.0: {}

  synckit@0.11.8:
    dependencies:
      '@pkgr/core': 0.2.7

  tapable@2.2.2: {}

  tar@4.4.19:
    dependencies:
      chownr: 1.1.4
      fs-minipass: 1.2.7
      minipass: 2.9.0
      minizlib: 1.3.3
      mkdirp: 0.5.6
      safe-buffer: 5.2.1
      yallist: 3.1.1

  tar@6.2.1:
    dependencies:
      chownr: 2.0.0
      fs-minipass: 2.1.0
      minipass: 5.0.0
      minizlib: 2.1.2
      mkdirp: 1.0.4
      yallist: 4.0.0

  tdigest@0.1.2:
    dependencies:
      bintrees: 1.0.2

  terser-webpack-plugin@5.3.14(webpack@5.97.1):
    dependencies:
      '@jridgewell/trace-mapping': 0.3.25
      jest-worker: 27.5.1
      schema-utils: 4.3.2
      serialize-javascript: 6.0.2
      terser: 5.43.1
      webpack: 5.97.1

  terser@5.43.1:
    dependencies:
      '@jridgewell/source-map': 0.3.6
      acorn: 8.15.0
      commander: 2.20.3
      source-map-support: 0.5.21

  test-exclude@6.0.0:
    dependencies:
      '@istanbuljs/schema': 0.1.3
      glob: 7.2.3
      minimatch: 3.1.2

  text-table@0.2.0: {}

  through@2.3.8: {}

  time-span@5.1.0:
    dependencies:
      convert-hrtime: 5.0.0

  timers-ext@0.1.8:
    dependencies:
      es5-ext: 0.10.64
      next-tick: 1.1.0

  tinyspawn@1.5.1: {}

  tmp@0.0.33:
    dependencies:
      os-tmpdir: 1.0.2

  tmpl@1.0.5: {}

  to-regex-range@5.0.1:
    dependencies:
      is-number: 7.0.0

  toidentifier@1.0.1: {}

  token-types@6.0.0:
    dependencies:
      '@tokenizer/token': 0.3.0
      ieee754: 1.2.1

  tr46@0.0.3: {}

  traverse@0.3.9: {}

  tree-kill@1.2.2: {}

  ts-api-utils@1.4.3(typescript@5.8.3):
    dependencies:
      typescript: 5.8.3

  ts-jest@29.4.0(@babel/core@7.27.4)(@jest/transform@29.7.0)(@jest/types@29.6.3)(babel-jest@29.7.0(@babel/core@7.27.4))(jest-util@29.7.0)(jest@29.7.0(@types/node@20.19.1)(ts-node@10.9.2(@types/node@20.19.1)(typescript@5.8.3)))(typescript@5.8.3):
    dependencies:
      bs-logger: 0.2.6
      ejs: 3.1.10
      fast-json-stable-stringify: 2.1.0
      jest: 29.7.0(@types/node@20.19.1)(ts-node@10.9.2(@types/node@20.19.1)(typescript@5.8.3))
      json5: 2.2.3
      lodash.memoize: 4.1.2
      make-error: 1.3.6
      semver: 7.7.2
      type-fest: 4.41.0
      typescript: 5.8.3
      yargs-parser: 21.1.1
    optionalDependencies:
      '@babel/core': 7.27.4
      '@jest/transform': 29.7.0
      '@jest/types': 29.6.3
      babel-jest: 29.7.0(@babel/core@7.27.4)
      jest-util: 29.7.0

  ts-loader@9.5.2(typescript@5.8.3)(webpack@5.97.1):
    dependencies:
      chalk: 4.1.2
      enhanced-resolve: 5.18.2
      micromatch: 4.0.8
      semver: 7.7.2
      source-map: 0.7.4
      typescript: 5.8.3
      webpack: 5.97.1

  ts-node@10.9.2(@types/node@20.19.1)(typescript@5.8.3):
    dependencies:
      '@cspotcode/source-map-support': 0.8.1
      '@tsconfig/node10': 1.0.11
      '@tsconfig/node12': 1.0.11
      '@tsconfig/node14': 1.0.3
      '@tsconfig/node16': 1.0.4
      '@types/node': 20.19.1
      acorn: 8.15.0
      acorn-walk: 8.3.4
      arg: 4.1.3
      create-require: 1.1.1
      diff: 4.0.2
      make-error: 1.3.6
      typescript: 5.8.3
      v8-compile-cache-lib: 3.0.1
      yn: 3.1.1

  tsconfig-paths-webpack-plugin@4.2.0:
    dependencies:
      chalk: 4.1.2
      enhanced-resolve: 5.18.2
      tapable: 2.2.2
      tsconfig-paths: 4.2.0

  tsconfig-paths@4.2.0:
    dependencies:
      json5: 2.2.3
      minimist: 1.2.8
      strip-bom: 3.0.0

  tslib@2.8.1: {}

  type-check@0.4.0:
    dependencies:
      prelude-ls: 1.2.1

  type-detect@4.0.8: {}

  type-fest@0.20.2: {}

  type-fest@0.21.3: {}

  type-fest@4.41.0: {}

  type-is@1.6.18:
    dependencies:
      media-typer: 0.3.0
      mime-types: 2.1.35

  type@2.7.3: {}

  typedarray@0.0.6: {}

  typeorm@0.3.25(pg@8.16.2)(reflect-metadata@0.1.14)(ts-node@10.9.2(@types/node@20.19.1)(typescript@5.8.3)):
    dependencies:
      '@sqltools/formatter': 1.2.5
      ansis: 3.17.0
      app-root-path: 3.1.0
      buffer: 6.0.3
      dayjs: 1.11.13
      debug: 4.4.1
      dedent: 1.6.0
      dotenv: 16.5.0
      glob: 10.4.5
      reflect-metadata: 0.1.14
      sha.js: 2.4.11
      sql-highlight: 6.1.0
      tslib: 2.8.1
      uuid: 11.1.0
      yargs: 17.7.2
    optionalDependencies:
      pg: 8.16.2
      ts-node: 10.9.2(@types/node@20.19.1)(typescript@5.8.3)
    transitivePeerDependencies:
      - babel-plugin-macros
      - supports-color

  typescript@5.7.2: {}

  typescript@5.8.3: {}

  uid2@0.0.4: {}

  uid@2.0.2:
    dependencies:
      '@lukeed/csprng': 1.1.0

  uint8array-extras@1.4.0: {}

  undici-types@6.21.0: {}

  universalify@0.1.2: {}

  universalify@2.0.1: {}

  unpipe@1.0.0: {}

  unzipper@0.8.14:
    dependencies:
      big-integer: 1.6.52
      binary: 0.3.0
      bluebird: 3.4.7
      buffer-indexof-polyfill: 1.0.2
      duplexer2: 0.1.4
      fstream: 1.0.12
      listenercount: 1.0.1
      readable-stream: 2.1.5
      setimmediate: 1.0.5

  update-browserslist-db@1.1.3(browserslist@4.25.0):
    dependencies:
      browserslist: 4.25.0
      escalade: 3.2.0
      picocolors: 1.1.1

  uri-js@4.4.1:
    dependencies:
      punycode: 2.3.1

  url-join@0.0.1: {}

  util-deprecate@1.0.2: {}

  utils-merge@1.0.1: {}

  uuid@11.1.0: {}

  uuid@9.0.1: {}

  v8-compile-cache-lib@3.0.1: {}

  v8-to-istanbul@9.3.0:
    dependencies:
      '@jridgewell/trace-mapping': 0.3.25
      '@types/istanbul-lib-coverage': 2.0.6
      convert-source-map: 2.0.0

  validator@13.15.15: {}

  vary@1.1.2: {}

  walker@1.0.8:
    dependencies:
      makeerror: 1.0.12

  watchpack@2.4.4:
    dependencies:
      glob-to-regexp: 0.4.1
      graceful-fs: 4.2.11

  wcwidth@1.0.1:
    dependencies:
      defaults: 1.0.4

  webidl-conversions@3.0.1: {}

  webpack-node-externals@3.0.0: {}

  webpack-sources@3.3.3: {}

  webpack@5.97.1:
    dependencies:
      '@types/eslint-scope': 3.7.7
      '@types/estree': 1.0.8
      '@webassemblyjs/ast': 1.14.1
      '@webassemblyjs/wasm-edit': 1.14.1
      '@webassemblyjs/wasm-parser': 1.14.1
      acorn: 8.15.0
      browserslist: 4.25.0
      chrome-trace-event: 1.0.4
      enhanced-resolve: 5.18.2
      es-module-lexer: 1.7.0
      eslint-scope: 5.1.1
      events: 3.3.0
      glob-to-regexp: 0.4.1
      graceful-fs: 4.2.11
      json-parse-even-better-errors: 2.3.1
      loader-runner: 4.3.0
      mime-types: 2.1.35
      neo-async: 2.6.2
      schema-utils: 3.3.0
      tapable: 2.2.2
      terser-webpack-plugin: 5.3.14(webpack@5.97.1)
      watchpack: 2.4.4
      webpack-sources: 3.3.3
    transitivePeerDependencies:
      - '@swc/core'
      - esbuild
      - uglify-js

  whatwg-url@5.0.0:
    dependencies:
      tr46: 0.0.3
      webidl-conversions: 3.0.1

  which@1.3.1:
    dependencies:
      isexe: 2.0.0

  which@2.0.2:
    dependencies:
      isexe: 2.0.0

  wide-align@1.1.5:
    dependencies:
      string-width: 4.2.3

  widest-line@3.1.0:
    dependencies:
      string-width: 4.2.3

  window-size@0.1.4: {}

  word-wrap@1.2.5: {}

  wrap-ansi@2.1.0:
    dependencies:
      string-width: 1.0.2
      strip-ansi: 3.0.1

  wrap-ansi@6.2.0:
    dependencies:
      ansi-styles: 4.3.0
      string-width: 4.2.3
      strip-ansi: 6.0.1

  wrap-ansi@7.0.0:
    dependencies:
      ansi-styles: 4.3.0
      string-width: 4.2.3
      strip-ansi: 6.0.1

  wrap-ansi@8.1.0:
    dependencies:
      ansi-styles: 6.2.1
      string-width: 5.1.2
      strip-ansi: 7.1.0

  wrappy@1.0.2: {}

  write-file-atomic@4.0.2:
    dependencies:
      imurmurhash: 0.1.4
      signal-exit: 3.0.7

  xtend@4.0.2: {}

  y18n@3.2.2: {}

  y18n@5.0.8: {}

  yallist@3.1.1: {}

  yallist@4.0.0: {}

  yargs-parser@21.1.1: {}

  yargs@17.7.2:
    dependencies:
      cliui: 8.0.1
      escalade: 3.2.0
      get-caller-file: 2.0.5
      require-directory: 2.1.1
      string-width: 4.2.3
      y18n: 5.0.8
      yargs-parser: 21.1.1

  yargs@3.32.0:
    dependencies:
      camelcase: 2.1.1
      cliui: 3.2.0
      decamelize: 1.2.0
      os-locale: 1.4.0
      string-width: 1.0.2
      window-size: 0.1.4
      y18n: 3.2.2

  yn@3.1.1: {}

  yocto-queue@0.1.0: {}

  youtube-dl-exec@3.0.22:
    dependencies:
      binary-version-check: 6.1.0
      dargs: 7.0.0
      debug-logfmt: 1.2.3
      is-unix: 2.0.10
      tinyspawn: 1.5.1
    transitivePeerDependencies:
<<<<<<< HEAD
      - supports-color

  ytdl-core@4.11.5:
    dependencies:
      m3u8stream: 0.8.6
      miniget: 4.2.3
      sax: 1.4.1
=======
      - supports-color
>>>>>>> 970b078a
<|MERGE_RESOLUTION|>--- conflicted
+++ resolved
@@ -98,12 +98,6 @@
       youtube-dl-exec:
         specifier: ^3.0.22
         version: 3.0.22
-<<<<<<< HEAD
-      ytdl-core:
-        specifier: ^4.11.5
-        version: 4.11.5
-=======
->>>>>>> 970b078a
     devDependencies:
       '@nestjs/cli':
         specifier: ^10.2.1
@@ -1296,12 +1290,6 @@
     resolution: {integrity: sha512-Iy//vPc3ANPNlIWd242Npqc8MK0a/i4kVcHDlDA6HNMv5zMxz4ulIFhOSYJVKw/8AbHdHy0CnGYEt1QqSXxPsw==}
     engines: {node: '>=18'}
 
-<<<<<<< HEAD
-  binary@0.3.0:
-    resolution: {integrity: sha512-D4H1y5KYwpJgK8wk1Cue5LLPgmwHKYSChkbspQg5JtVuR5ulGckxfR62H3AE9UDkdMC8yyXlqYihuz3Aqg2XZg==}
-
-=======
->>>>>>> 970b078a
   bintrees@1.0.2:
     resolution: {integrity: sha512-VOMgTMwjAaUG580SXn3LacVgjurrbMme7ZZNYGSSV7mmtY6QQRh0Eg3pwIcntQ77DErK1L0NxkbetjcoXzVwKw==}
 
@@ -2078,13 +2066,6 @@
     resolution: {integrity: sha512-939eZS4gJ3htTHAldmyyuzlrD58P03fHG49v2JfFXbV6OhvZKRC9j2yAtdHw/zrp2zXHuv05zMIy40F0ge7spA==}
     engines: {node: '>=18'}
 
-<<<<<<< HEAD
-  gauge@1.2.7:
-    resolution: {integrity: sha512-fVbU2wRE91yDvKUnrIaQlHKAWKY5e08PmztCrwuH5YVQ+Z/p3d0ny2T48o6uvAAXHIUnfaQdHkmxYbQft1eHVA==}
-    deprecated: This package is no longer supported.
-
-=======
->>>>>>> 970b078a
   gauge@3.0.2:
     resolution: {integrity: sha512-+5J6MS/5XksCuXq++uFRsnUd7Ovu1XenbeuIuNRJxYWjgQbPuFhT14lAvsWfqfAmnwluf1OwMjz39HjfLPci0Q==}
     engines: {node: '>=10'}
@@ -2322,15 +2303,6 @@
     resolution: {integrity: sha512-CcasZSEOQUoE7JHy56se4wyRhdJfjohuMWYmceSTaDY4naKyd1fpLiY8rJsIT6AKfVstQAhHJOfPx7jcUxK61Q==}
     engines: {node: '>= 12'}
 
-<<<<<<< HEAD
-  isarray@0.0.1:
-    resolution: {integrity: sha512-D2S+3GLxWH+uhrNEcoh/fnmYeP8E8/zHl644d/jdA0g2uyXvy3sb0qxotE+ne0LtccHknQzWwZEzhak7oJ0COQ==}
-
-  isarray@1.0.0:
-    resolution: {integrity: sha512-VLghIWNM6ELQzo7zwmcg0NmTVyWKYjvIeM83yjp0wRDTmUnrM678fQbcKBo6n2CJEF0szoG//ytg+TKla89ALQ==}
-
-=======
->>>>>>> 970b078a
   isexe@2.0.0:
     resolution: {integrity: sha512-RHxMLp9lnKHGHRng9QFhRCMbYAcVpn69smSGcq3f36xjgVVWThj4qqLbTLlq7Ssj8B+fIQ1EuCEGI2lKsyQeIw==}
 
@@ -2653,13 +2625,6 @@
   lru-queue@0.1.0:
     resolution: {integrity: sha512-BpdYkt9EvGl8OfWHDQPISVpcl5xZthb+XPsbELj5AQXxIC8IriDZIQYjBJPEm5rS420sjZ0TLEzRcq5KdBhYrQ==}
 
-<<<<<<< HEAD
-  m3u8stream@0.8.6:
-    resolution: {integrity: sha512-LZj8kIVf9KCphiHmH7sbFQTVe4tOemb202fWwvJwR9W5ENW/1hxJN6ksAWGhQgSBSa3jyWhnjKU1Fw1GaOdbyA==}
-    engines: {node: '>=12'}
-
-=======
->>>>>>> 970b078a
   magic-string@0.30.8:
     resolution: {integrity: sha512-ISQTe55T2ao7XtlAStud6qwYPZjE4GK1S/BeVPus4jrq6JuOnQ00YKQC581RWhR122W7msZV263KzVeLoqidyQ==}
     engines: {node: '>=12'}
@@ -2694,12 +2659,6 @@
     resolution: {integrity: sha512-DGqD7Hjpi/1or4F/aYAspXKNm5Yili0QDAFAY4QYvpqpgiY6+1jOfqpmByzjxbWd/T9mChbCArXAbDAsTm5oXA==}
     engines: {node: '>=0.12'}
 
-<<<<<<< HEAD
-  memory-stream@0.0.3:
-    resolution: {integrity: sha512-q0D3m846qY6ZkIt+19ZemU5vH56lpOZZwoJc3AICARKh/menBuayQUjAGPrqtHQQMUYERSdOrej92J9kz7LgYA==}
-
-=======
->>>>>>> 970b078a
   merge-descriptors@1.0.3:
     resolution: {integrity: sha512-gaNvAS7TZ897/rVaZ0nMtAyxNyi/pdbjbAwUpFQpN70GqnVfOiXpeUUMKRBmzXaSQ8DdTX4/0ms62r2K+hE6mQ==}
 
@@ -2744,13 +2703,6 @@
     resolution: {integrity: sha512-vqiC06CuhBTUdZH+RYl8sFrL096vA45Ok5ISO6sE/Mr1jRbGH4Csnhi8f3wKVl7x8mO4Au7Ir9D3Oyv1VYMFJw==}
     engines: {node: '>=12'}
 
-<<<<<<< HEAD
-  miniget@4.2.3:
-    resolution: {integrity: sha512-SjbDPDICJ1zT+ZvQwK0hUcRY4wxlhhNpHL9nJOB2MEAXRGagTljsO8MEDzQMTFf0Q8g4QNi8P9lEm/g7e+qgzA==}
-    engines: {node: '>=12'}
-
-=======
->>>>>>> 970b078a
   minimatch@3.1.2:
     resolution: {integrity: sha512-J7p63hRiAjw1NDEww1W7i37+ByIrOWO5XQQAzZ3VOcL0PNybwpfmV/N05zFAzwQ9USyEcX6t3UO+K5aqBQOIHw==}
 
@@ -2877,13 +2829,6 @@
     resolution: {integrity: sha512-ppwTtiJZq0O/ai0z7yfudtBpWIoxM8yE6nHi1X47eFR2EWORqfbu6CnPlNsjeN683eT0qG6H/Pyf9fCcvjnnnQ==}
     engines: {node: ^12.20.0 || ^14.13.1 || >=16.0.0}
 
-<<<<<<< HEAD
-  npmlog@1.2.1:
-    resolution: {integrity: sha512-1J5KqSRvESP6XbjPaXt2H6qDzgizLTM7x0y1cXIjP2PpvdCqyNC7TO3cPRKsuYlElbi/DwkzRRdG2zpmE0IktQ==}
-    deprecated: This package is no longer supported.
-
-=======
->>>>>>> 970b078a
   npmlog@5.0.1:
     resolution: {integrity: sha512-AqZtDUWOMKs1G/8lwylVjrdYgqA4d9nu8hc+0gzRxlDb1I10+FHBGMXs6aiQHFdCUUlqH99MUMuLfzWDNDtfxw==}
     deprecated: This package is no longer supported.
@@ -3126,15 +3071,6 @@
     resolution: {integrity: sha512-973driJZvxiGOQ5ONsFhOF/DtzPMOMtgC11kCpUrPGMTgqp2q/1gwzCquocrN33is0VZ5GFHXZYMM9l6h67v2Q==}
     engines: {node: '>=10'}
 
-<<<<<<< HEAD
-  process-nextick-args@1.0.7:
-    resolution: {integrity: sha512-yN0WQmuCX63LP/TMvAg31nvT6m4vDqJEiiv2CAZqWOGNWutc9DfDk1NPYYmKUFmaVM2UwDowH4u5AHWYP/jxKw==}
-
-  process-nextick-args@2.0.1:
-    resolution: {integrity: sha512-3ouUOpQhtgrbOa17J7+uxOTpITYWaGP7/AhoR3+A+/1e9skrzelGi/dXzEYyvbxubEF6Wn2ypscTKiKJFFn1ag==}
-
-=======
->>>>>>> 970b078a
   prom-client@15.1.3:
     resolution: {integrity: sha512-6ZiOBfCywsD4k1BN9IX0uZhF+tJkV8q8llP64G5Hajs4JOeVLPCwpPVcpXy3BwYiUGgyJzsJJQeOIv7+hDSq8g==}
     engines: {node: ^16 || ^18 || >=20}
@@ -3302,13 +3238,6 @@
     resolution: {integrity: sha512-LJWA9kSvMolR51oDE6PN3kALBNaUdkxzAGcexw8gjMA8xr5zUqK0JiR3CgARSqanYF3Z1YHvsErb1KDgh+v7Rg==}
     engines: {node: '>=12'}
 
-<<<<<<< HEAD
-  semver@5.7.2:
-    resolution: {integrity: sha512-cBznnQ9KjJqU67B52RMC65CMarK2600WFnbkcaiwWq3xy/5haFJlshgnpjovMVJ+Hff49d8GEn0b87C5pDQ10g==}
-    hasBin: true
-
-=======
->>>>>>> 970b078a
   semver@6.3.1:
     resolution: {integrity: sha512-BR7VvDCVHO+q2xBEWskxS6DJE1qRnb7DxzUrogb71CWoSficBxYsiAGd+Kl0mmq/MprG9yArRkyrQxTO6XjMzA==}
     hasBin: true
@@ -3477,13 +3406,6 @@
     resolution: {integrity: sha512-dOESqjYr96iWYylGObzd39EuNTa5VJxyvVAEm5Jnh7KGo75V43Hk1odPQkNDyXNmUR6k+gEiDVXnjB8HJ3crXw==}
     engines: {node: '>=12'}
 
-<<<<<<< HEAD
-  strip-json-comments@2.0.1:
-    resolution: {integrity: sha512-4gB8na07fecVVkOI6Rs4e7T6NOTki5EmL7TUduTs6bu3EdnSycntVJ4re8kgZA+wx9IueI2Y11bfbgwtzuE0KQ==}
-    engines: {node: '>=0.10.0'}
-
-=======
->>>>>>> 970b078a
   strip-json-comments@3.1.1:
     resolution: {integrity: sha512-6fPc+R4ihwqP6N/aIv2f1gMH8lOVtWQHoqC4yK6oSDVVocumAsfCqjkXnqiYMhmMwS/mEHLp7Vehlt3ql6lEig==}
     engines: {node: '>=8'}
@@ -3972,13 +3894,6 @@
     resolution: {integrity: sha512-Js2dRkNJnbLL7ptzoWsUEehH7PS0CYL6ArT8MYLv0G/M/6WYxbkgU3lIH/gdp/IKl42QOZZRWhPlJdt6pRghFg==}
     engines: {node: '>= 18'}
 
-<<<<<<< HEAD
-  ytdl-core@4.11.5:
-    resolution: {integrity: sha512-27LwsW4n4nyNviRCO1hmr8Wr5J1wLLMawHCQvH8Fk0hiRqrxuIu028WzbJetiYH28K8XDbeinYW4/wcHQD1EXA==}
-    engines: {node: '>=12'}
-
-=======
->>>>>>> 970b078a
 snapshots:
 
   '@ampproject/remapping@2.3.0':
@@ -5342,14 +5257,6 @@
       execa: 8.0.1
       find-versions: 6.0.0
 
-<<<<<<< HEAD
-  binary@0.3.0:
-    dependencies:
-      buffers: 0.1.1
-      chainsaw: 0.1.0
-
-=======
->>>>>>> 970b078a
   bintrees@1.0.2: {}
 
   bl@4.1.0:
@@ -6213,17 +6120,6 @@
 
   function-timeout@1.0.2: {}
 
-<<<<<<< HEAD
-  gauge@1.2.7:
-    dependencies:
-      ansi: 0.3.1
-      has-unicode: 2.0.1
-      lodash.pad: 4.5.1
-      lodash.padend: 4.6.1
-      lodash.padstart: 4.6.1
-
-=======
->>>>>>> 970b078a
   gauge@3.0.2:
     dependencies:
       aproba: 2.0.0
@@ -6470,13 +6366,6 @@
 
   is-unix@2.0.10: {}
 
-<<<<<<< HEAD
-  isarray@0.0.1: {}
-
-  isarray@1.0.0: {}
-
-=======
->>>>>>> 970b078a
   isexe@2.0.0: {}
 
   istanbul-lib-coverage@3.2.2: {}
@@ -6987,14 +6876,6 @@
     dependencies:
       es5-ext: 0.10.64
 
-<<<<<<< HEAD
-  m3u8stream@0.8.6:
-    dependencies:
-      miniget: 4.2.3
-      sax: 1.4.1
-
-=======
->>>>>>> 970b078a
   magic-string@0.30.8:
     dependencies:
       '@jridgewell/sourcemap-codec': 1.5.0
@@ -7032,13 +6913,6 @@
       next-tick: 1.1.0
       timers-ext: 0.1.8
 
-<<<<<<< HEAD
-  memory-stream@0.0.3:
-    dependencies:
-      readable-stream: 1.0.34
-
-=======
->>>>>>> 970b078a
   merge-descriptors@1.0.3: {}
 
   merge-stream@2.0.0: {}
@@ -7066,11 +6940,6 @@
 
   mimic-fn@4.0.0: {}
 
-<<<<<<< HEAD
-  miniget@4.2.3: {}
-
-=======
->>>>>>> 970b078a
   minimatch@3.1.2:
     dependencies:
       brace-expansion: 1.1.12
@@ -7183,15 +7052,6 @@
     dependencies:
       path-key: 4.0.0
 
-<<<<<<< HEAD
-  npmlog@1.2.1:
-    dependencies:
-      ansi: 0.3.1
-      are-we-there-yet: 1.0.6
-      gauge: 1.2.7
-
-=======
->>>>>>> 970b078a
   npmlog@5.0.1:
     dependencies:
       are-we-there-yet: 2.0.0
@@ -7414,13 +7274,6 @@
     dependencies:
       parse-ms: 2.1.0
 
-<<<<<<< HEAD
-  process-nextick-args@1.0.7: {}
-
-  process-nextick-args@2.0.1: {}
-
-=======
->>>>>>> 970b078a
   prom-client@15.1.3:
     dependencies:
       '@opentelemetry/api': 1.9.0
@@ -7593,11 +7446,6 @@
     dependencies:
       semver: 7.7.2
 
-<<<<<<< HEAD
-  semver@5.7.2: {}
-
-=======
->>>>>>> 970b078a
   semver@6.3.1: {}
 
   semver@7.7.2: {}
@@ -7778,11 +7626,6 @@
 
   strip-final-newline@3.0.0: {}
 
-<<<<<<< HEAD
-  strip-json-comments@2.0.1: {}
-
-=======
->>>>>>> 970b078a
   strip-json-comments@3.1.1: {}
 
   strtok3@10.3.1:
@@ -8243,14 +8086,4 @@
       is-unix: 2.0.10
       tinyspawn: 1.5.1
     transitivePeerDependencies:
-<<<<<<< HEAD
-      - supports-color
-
-  ytdl-core@4.11.5:
-    dependencies:
-      m3u8stream: 0.8.6
-      miniget: 4.2.3
-      sax: 1.4.1
-=======
-      - supports-color
->>>>>>> 970b078a
+      - supports-color
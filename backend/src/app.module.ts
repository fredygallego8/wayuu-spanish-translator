import { Module } from '@nestjs/common';
import { ConfigModule } from '@nestjs/config';
import { ThrottlerModule } from '@nestjs/throttler';
import { APP_INTERCEPTOR } from '@nestjs/core';
import { TranslationModule } from './translation/translation.module';
import { DatasetsModule } from './datasets/datasets.module';
import { YoutubeIngestionModule } from './youtube-ingestion/youtube-ingestion.module';
<<<<<<< HEAD
import { HuggingfaceModule } from './huggingface.module';
import { MetricsModule } from './metrics.module';
import { AuthModule } from './auth/auth.module';
import { MetricsInterceptor } from './common/interceptors/metrics.interceptor';
=======
import { MetricsModule } from './metrics/metrics.module';
>>>>>>> 970b078a

@Module({
  imports: [
    ConfigModule.forRoot({
      isGlobal: true,
      envFilePath: '.env',
    }),
    ThrottlerModule.forRoot([{
      ttl: 60000,
      limit: 100,
    }]),
    AuthModule,
    TranslationModule,
    DatasetsModule,
    YoutubeIngestionModule,
<<<<<<< HEAD
    HuggingfaceModule,
    MetricsModule,
  ],
  controllers: [],
  providers: [
    {
      provide: APP_INTERCEPTOR,
      useClass: MetricsInterceptor,
    },
=======
    MetricsModule,
>>>>>>> 970b078a
  ],
})
export class AppModule {}<|MERGE_RESOLUTION|>--- conflicted
+++ resolved
@@ -5,14 +5,7 @@
 import { TranslationModule } from './translation/translation.module';
 import { DatasetsModule } from './datasets/datasets.module';
 import { YoutubeIngestionModule } from './youtube-ingestion/youtube-ingestion.module';
-<<<<<<< HEAD
-import { HuggingfaceModule } from './huggingface.module';
-import { MetricsModule } from './metrics.module';
-import { AuthModule } from './auth/auth.module';
-import { MetricsInterceptor } from './common/interceptors/metrics.interceptor';
-=======
 import { MetricsModule } from './metrics/metrics.module';
->>>>>>> 970b078a
 
 @Module({
   imports: [
@@ -28,19 +21,7 @@
     TranslationModule,
     DatasetsModule,
     YoutubeIngestionModule,
-<<<<<<< HEAD
-    HuggingfaceModule,
     MetricsModule,
-  ],
-  controllers: [],
-  providers: [
-    {
-      provide: APP_INTERCEPTOR,
-      useClass: MetricsInterceptor,
-    },
-=======
-    MetricsModule,
->>>>>>> 970b078a
   ],
 })
 export class AppModule {}